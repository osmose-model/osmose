--- conflicted
+++ resolved
@@ -1,7 +1,12 @@
 # OSMOSE Release Notes
 
-<<<<<<< HEAD
-## Osmose 4.3,3
+## Osmose 4.3.1
+
+### Bugfix
+
+- Correction of a bug in the position of background species. Position was not init. so all the schools were at cell (0, 0)
+
+## Osmose 4.3.0
 
 ### New features
 
@@ -14,14 +19,6 @@
 - New parameterization of accessibility matrixes (thres. read from files, no more as parameters).
 - All species (focal, background and resource) must have different indexes
 - Extensive use of HashMaps in order to allow easy switch of a species from one type to another
-
-=======
-## Osmose 4.3.1
-
-### Bugfix
-
-- Correction of a bug in the position of background species. Position was not init. so all the schools were at cell (0, 0)
->>>>>>> a616a95d
 
 ## Changes from Osmose 3 Update 1 to Osmose 3 Update 2
 
