--- conflicted
+++ resolved
@@ -212,11 +212,6 @@
      *
      * @return
      */
-<<<<<<< HEAD
-    public Matrix getMatrix() {
-        int mapIndex = this.getMatrixIndex(getSimulation().getIndexTimeSimu());
-        return this.matrixAccess.get(mapIndex);
-=======
     public Matrix getMatrix(int year, int season) {
         return this.matrixAccess.get(this.getMatrixIndex(year, season));
     }
@@ -228,7 +223,6 @@
      */
     public HashMap<Integer, Matrix> getMatrix() {
         return this.matrixAccess;
->>>>>>> e55bb8bd
     }
     
 }