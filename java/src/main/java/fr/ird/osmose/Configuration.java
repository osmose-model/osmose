--- conflicted
+++ resolved
@@ -399,11 +399,7 @@
         if (nResource_test != nResource) {
             String errorMsg = String.format(
                     "Resource species may be badly defined. simulation.nresource=%d, number of resource types=%d",
-<<<<<<< HEAD
-                    nResource_test, nResource);
-=======
                     nResource_test, this.nResource);
->>>>>>> c719d3fd
             error(errorMsg, null);
         }
 
