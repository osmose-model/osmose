--- conflicted
+++ resolved
@@ -67,11 +67,6 @@
  */
 public class SchoolSetSnapshot extends SimulationLinker {
 
-<<<<<<< HEAD
-=======
-    private Variable xVar, yVar, abVar, ageVar, lengthVar, weightVar, tlVar, specVar;
-    private Variable genetVar, traitVar, gonadWeightVar, maturityVar;
->>>>>>> c1596cfe
     private int nTrait=0;
     private int nMaxLoci;
     private File file;
@@ -87,7 +82,6 @@
         ArrayInt.D1 maturity = null;
         ArrayFloat.D4 genotype = null;
         ArrayFloat.D2 traitnoise = null;
-        ArrayInt.D1 maturity = null;
         NetcdfFormatWriter nc = createNCFile(iStepSimu);
         int nSchool = getSchoolSet().getSchools().size();
         ArrayInt.D1 species = new ArrayInt.D1(nSchool, false);
@@ -100,11 +94,7 @@
         ArrayFloat.D1 trophiclevel = new ArrayFloat.D1(nSchool);
         if (useBioen) {
             gonadicWeight = new ArrayFloat.D1(nSchool);
-<<<<<<< HEAD
             maturity = new ArrayInt.D1(nSchool, false);
-=======
-            maturity = new ArrayInt.D1(nSchool);
->>>>>>> c1596cfe
         }
 
         // if use genetic, initialize the output of the genotype (nschool x ntrait x nloci x 2)
@@ -147,7 +137,7 @@
         }
         // write the arrays in the NetCDF file
         try {
-<<<<<<< HEAD
+
             nc.write(nc.findVariable("species"), species);
             nc.write(nc.findVariable("x"), x);
             nc.write(nc.findVariable("y"), y);
@@ -156,16 +146,6 @@
             nc.write(nc.findVariable("length"), length);
             nc.write(nc.findVariable("weight"), weight);
             nc.write(nc.findVariable("trophiclevel"), trophiclevel);
-=======
-            nc.write(this.specVar, species);
-            nc.write(this.xVar, x);
-            nc.write(this.yVar, y);
-            nc.write(this.abVar, abundance);
-            nc.write(this.ageVar, age);
-            nc.write(this.lengthVar, length);
-            nc.write(this.weightVar, weight);
-            nc.write(this.tlVar, trophiclevel);
->>>>>>> c1596cfe
 
             if(useGenet) {
                 nc.write(nc.findVariable("genotype"), genotype);
@@ -173,13 +153,8 @@
             }
 
             if(useBioen) {
-<<<<<<< HEAD
                 nc.write(nc.findVariable("gonadWeight"), gonadicWeight);
                 nc.write(nc.findVariable("maturity"), maturity);
-=======
-                nc.write(this.gonadWeightVar, gonadicWeight);
-                nc.write(this.maturityVar, maturity);
->>>>>>> c1596cfe
             }
 
             nc.close();
@@ -242,7 +217,6 @@
         weightVarBuilder.addAttribute(new Attribute("description", "weight of the fish in the school in gram"));
 
         if (this.getConfiguration().isBioenEnabled()) {
-<<<<<<< HEAD
             Variable.Builder<?> gonadWeightVaBuilder = bNc.addVariable("gonadWeight", DataType.FLOAT, "nschool");
             gonadWeightVaBuilder.addAttribute(new Attribute("units", "g"));
             gonadWeightVaBuilder.addAttribute(new Attribute("description", "gonad weight of the fish in the school in gram"));
@@ -254,20 +228,6 @@
         Variable.Builder<?> tlVarBuilder = bNc.addVariable("trophiclevel", DataType.FLOAT, "nschool");
         tlVarBuilder.addAttribute(new Attribute("units", "scalar"));
         tlVarBuilder.addAttribute(new Attribute("description", "trophiclevel of the fish in the school"));
-=======
-            gonadWeightVar = nc.addVariable(null, "gonadWeight", DataType.FLOAT, "nschool");
-            gonadWeightVar.addAttribute(new Attribute("units", "g"));
-            gonadWeightVar.addAttribute(new Attribute("description", "gonad weight of the fish in the school in gram"));
-
-            maturityVar = nc.addVariable(null, "maturity", DataType.INT, "nschool");
-            maturityVar.addAttribute(new Attribute("units", ""));
-            maturityVar.addAttribute(new Attribute("description", "True if the school is mature"));
-        }
-
-        tlVar = nc.addVariable(null, "trophiclevel", DataType.FLOAT, "nschool");
-        tlVar.addAttribute(new Attribute("units", "scalar"));
-        tlVar.addAttribute(new Attribute("description", "trophiclevel of the fish in the school"));
->>>>>>> c1596cfe
 
         if(this.getConfiguration().isGeneticEnabled()) {
             // Determines the maximum number of Loci that codes a trait
