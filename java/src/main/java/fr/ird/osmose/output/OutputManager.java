/*
 *
 * OSMOSE (Object-oriented Simulator of Marine Ecosystems)
 * http://www.osmose-model.org
 *
 * Copyright (C) IRD (Institut de Recherche pour le Développement) 2009-2020
 *
 * Osmose is a computer program whose purpose is to simulate fish
 * populations and their interactions with their biotic and abiotic environment.
 * OSMOSE is a spatial, multispecies and individual-based model which assumes
 * size-based opportunistic predation based on spatio-temporal co-occurrence
 * and size adequacy between a predator and its prey. It represents fish
 * individuals grouped into schools, which are characterized by their size,
 * weight, age, taxonomy and geographical location, and which undergo major
 * processes of fish life cycle (growth, explicit predation, additional and
 * starvation mortalities, reproduction and migration) and fishing mortalities
 * (Shin and Cury 2001, 2004).
 *
 * Contributor(s):
 * Yunne SHIN (yunne.shin@ird.fr),
 * Morgane TRAVERS (morgane.travers@ifremer.fr)
 * Ricardo OLIVEROS RAMOS (ricardo.oliveros@gmail.com)
 * Philippe VERLEY (philippe.verley@ird.fr)
 * Laure VELEZ (laure.velez@ird.fr)
 * Nicolas Barrier (nicolas.barrier@ird.fr)
 *
 * This program is free software: you can redistribute it and/or modify
 * it under the terms of the GNU General Public License as published by
 * the Free Software Foundation (version 3 of the License). Full description
 * is provided on the LICENSE file.
 *
 * This program is distributed in the hope that it will be useful,
 * but WITHOUT ANY WARRANTY; without even the implied warranty of
 * MERCHANTABILITY or FITNESS FOR A PARTICULAR PURPOSE.  See the
 * GNU General Public License for more details.
 *
 * You should have received a copy of the GNU General Public License
 * along with this program.  If not, see <https://www.gnu.org/licenses/>.
 *
 */

package fr.ird.osmose.output;

import fr.ird.osmose.output.spatial.SpatialSizeSpeciesOutput;
import fr.ird.osmose.output.spatial.SpatialOutput;
import fr.ird.osmose.output.netcdf.AbundanceDistribOutput_Netcdf;
import fr.ird.osmose.output.netcdf.BiomassDietStageOutput_Netcdf;
import fr.ird.osmose.output.netcdf.BiomassOutput_Netcdf;
import fr.ird.osmose.output.netcdf.BiomassDistribOutput_Netcdf;
import fr.ird.osmose.output.netcdf.MeanSizeDistribOutput_Netcdf;
import fr.ird.osmose.output.netcdf.MortalitySpeciesOutput_Netcdf;
import fr.ird.osmose.output.netcdf.DietDistribOutput_Netcdf;
import fr.ird.osmose.output.netcdf.YieldNDistribOutput_Netcdf;
import fr.ird.osmose.output.netcdf.DietOutput_Netcdf;
import fr.ird.osmose.output.netcdf.PredatorPressureOutput_Netcdf;
import fr.ird.osmose.output.netcdf.AbundanceOutput_Netcdf;
import fr.ird.osmose.output.netcdf.YieldDistribOutput_Netcdf;
import fr.ird.osmose.output.netcdf.YieldNOutput_Netcdf;
import fr.ird.osmose.output.netcdf.YieldOutput_Netcdf;
import fr.ird.osmose.output.distribution.DistributionType;
import fr.ird.osmose.output.distribution.OutputDistribution;
import fr.ird.osmose.util.io.IOTools;
import fr.ird.osmose.util.SimulationLinker;
import java.util.ArrayList;
import java.util.List;
import fr.ird.osmose.output.spatial.SpatialAbundanceOutput;
import fr.ird.osmose.output.spatial.SpatialBiomassOutput;
import fr.ird.osmose.output.spatial.SpatialYieldOutput;
import fr.ird.osmose.output.spatial.SpatialYieldNOutput;
import fr.ird.osmose.output.spatial.SpatialTLOutput;
import fr.ird.osmose.output.spatial.SpatialSizeOutput;
import fr.ird.osmose.output.spatial.SpatialEnetOutput;
import fr.ird.osmose.output.spatial.SpatialEnetOutputlarvae;
import fr.ird.osmose.output.spatial.SpatialEnetOutputjuv;
import fr.ird.osmose.output.spatial.SpatialdGOutput;
import fr.ird.osmose.output.spatial.SpatialEggOutput;
import fr.ird.osmose.output.spatial.SpatialMortaPredOutput;
import fr.ird.osmose.output.spatial.SpatialMortaStarvOutput;
import fr.ird.osmose.process.mortality.MortalityCause;

/**
 *
 * @author pverley
 */
public class OutputManager extends SimulationLinker {

    // List of the indicators
    final private List<IOutput> outputs;

    private final static boolean NO_WARNING = false;

    public OutputManager(int rank) {
        super(rank);
        outputs = new ArrayList<>();
    }

    public void init() {

        int rank = getRank();
        int ndtPerYear = this.getConfiguration().getNStepYear();
        /*
         * Delete existing outputs from previous simulation
         */
        if (!getConfiguration().isRestart()) {
            // Delete previous simulation of the same name
            String pattern = getConfiguration().getString("output.file.prefix") + "*_Simu" + rank + "*";
            IOTools.deleteRecursively(getConfiguration().getOutputPathname(), pattern);
        }

        OutputDistribution sizeDistrib = new OutputDistribution(DistributionType.SIZE);
        sizeDistrib.init();
        OutputDistribution ageDistrib = new OutputDistribution(DistributionType.AGE);
        ageDistrib.init();
        OutputDistribution weightDistrib = new OutputDistribution(DistributionType.WEIGHT);
        weightDistrib.init();
        OutputDistribution tl_distrib = new OutputDistribution(DistributionType.TL);
        tl_distrib.init();

        if (getConfiguration().getBoolean("output.abundance.netcdf.enabled")) {
            outputs.add(new AbundanceOutput_Netcdf(rank));
        }

        if (getConfiguration().getBoolean("output.biomass.netcdf.enabled")) {
            outputs.add(new BiomassOutput_Netcdf(rank));
        }

        if (getConfiguration().getBoolean("output.yield.biomass.netcdf.enabled")) {
            outputs.add(new YieldOutput_Netcdf(rank));
        }

        if (getConfiguration().getBoolean("output.yield.abundance.netcdf.enabled")) {
            outputs.add(new YieldNOutput_Netcdf(rank));
        }

        if (getConfiguration().getBoolean("output.biomass.bysize.netcdf.enabled")) {
            outputs.add(new BiomassDistribOutput_Netcdf(rank, sizeDistrib));
        }

        if (getConfiguration().getBoolean("output.biomass.bytl.netcdf.enabled")) {
            outputs.add(new BiomassDistribOutput_Netcdf(rank, tl_distrib));
        }

        if (getConfiguration().getBoolean("output.biomass.byage.netcdf.enabled")) {
            outputs.add(new BiomassDistribOutput_Netcdf(rank, ageDistrib));
        }

        if (getConfiguration().getBoolean("output.abundance.bysize.netcdf.enabled")) {
            outputs.add(new AbundanceDistribOutput_Netcdf(rank, sizeDistrib));
        }

        if (getConfiguration().getBoolean("output.abundance.byage.netcdf.enabled")) {
            outputs.add(new AbundanceDistribOutput_Netcdf(rank, ageDistrib));
        }

        if (getConfiguration().getBoolean("output.diet.pressure.netcdf.enabled")) {
            outputs.add(new BiomassDietStageOutput_Netcdf(rank));
        }

        if (getConfiguration().getBoolean("output.diet.composition.netcdf.enabled")) {
            outputs.add(new DietOutput_Netcdf(rank));
        }

        if (getConfiguration().getBoolean("output.mortality.perSpecies.byage.netcdf.enabled")) {
            for (int i = 0; i < getNSpecies(); i++) {
                outputs.add(new MortalitySpeciesOutput_Netcdf(rank, getSpecies(i), ageDistrib));
            }
        }

        if (getConfiguration().getBoolean("output.diet.composition.byage.netcdf.enabled")) {
            for (int i = 0; i < getNSpecies(); i++) {
                outputs.add(new DietDistribOutput_Netcdf(rank, getSpecies(i), ageDistrib));
            }
        }

        if (getConfiguration().getBoolean("output.diet.composition.bysize.netcdf.enabled")) {
            for (int i = 0; i < getNSpecies(); i++) {
                outputs.add(new DietDistribOutput_Netcdf(rank, getSpecies(i), sizeDistrib));
            }
        }

        if (getConfiguration().getBoolean("output.yield.biomass.bySize.netcdf.enabled")) {
            outputs.add(new YieldDistribOutput_Netcdf(rank, sizeDistrib));
        }

        if (getConfiguration().getBoolean("output.yield.biomass.byage.netcdf.enabled")) {
            outputs.add(new YieldDistribOutput_Netcdf(rank, ageDistrib));
        }

        if (getConfiguration().getBoolean("output.yield.abundance.bySize.netcdf.enabled")) {
            outputs.add(new YieldNDistribOutput_Netcdf(rank, sizeDistrib));
        }

        if (getConfiguration().getBoolean("output.yield.abundance.byage.netcdf.enabled")) {
            outputs.add(new YieldNDistribOutput_Netcdf(rank, ageDistrib));
        }

        if (getConfiguration().getBoolean("output.meanSize.byAge.netcdf.enabled")) {
            outputs.add(new MeanSizeDistribOutput_Netcdf(rank, ageDistrib));
        }

        if (getConfiguration().getBoolean("output.diet.pressure.netcdf.enabled")) {
            outputs.add(new PredatorPressureOutput_Netcdf(rank));
        }

        /*
         * Instantiate indicators
         */
        if (getConfiguration().getBoolean("output.spatial.abundance.enabled")) {
            outputs.add(new SpatialAbundanceOutput(rank));
        }

        if (getConfiguration().getBoolean("output.spatial.biomass.enabled")) {
            outputs.add(new SpatialBiomassOutput(rank));
        }

        if (getConfiguration().getBoolean("output.spatial.size.enabled")) {
            outputs.add(new SpatialSizeOutput(rank));
        }

        if (getConfiguration().getBoolean("output.spatial.enet.enabled")) {
            outputs.add(new SpatialEnetOutput(rank));
        }

        if (getConfiguration().getBoolean("output.spatial.enet.larvae.enabled")) {
            outputs.add(new SpatialEnetOutputlarvae(rank));
        }

        if (getConfiguration().getBoolean("output.spatial.enet.juv.enabled")) {
            outputs.add(new SpatialEnetOutputjuv(rank));
        }

        if (getConfiguration().getBoolean("output.spatial.mstarv.enabled")) {
            outputs.add(new SpatialMortaStarvOutput(rank));
        }

        if (getConfiguration().getBoolean("output.spatial.mpred.enabled")) {
            outputs.add(new SpatialMortaPredOutput(rank));
        }

        if (getConfiguration().getBoolean("output.spatial.dg.enabled")) {
            outputs.add(new SpatialdGOutput(rank));
        }

        if (getConfiguration().getBoolean("output.spatial.egg.enabled")) {
            outputs.add(new SpatialEggOutput(rank));
        }

        if (getConfiguration().getBoolean("output.spatial.yield.biomass.enabled")) {
            outputs.add(new SpatialYieldOutput(rank));
        }

        if (getConfiguration().getBoolean("output.spatial.yield.abundance.enabled")) {
            outputs.add(new SpatialYieldNOutput(rank));
        }

        if (getConfiguration().getBoolean("output.spatialtl.enabled")) {
            outputs.add(new SpatialTLOutput(rank));
        }

        // Barrier.n: Saving of spatial, class (age or size) structure abundance
        if (getConfiguration().getBoolean("output.spatialsizespecies.enabled")) {
            outputs.add(new SpatialSizeSpeciesOutput(rank, sizeDistrib));
        }

        if (getConfiguration().getBoolean("output.spatialagespecies.enabled")) {
            outputs.add(new SpatialSizeSpeciesOutput(rank, ageDistrib));
        }

        if (getConfiguration().isEconomyEnabled()) {
            if (getConfiguration().getBoolean("output.fishing.accessible.biomass")) {
                outputs.add(new FishingAccessBiomassOutput(rank));
            }

            if (getConfiguration().getBoolean("output.fishing.harvested.biomass")) {
                outputs.add(new FishingHarvestedBiomassDistribOutput(rank));
            }
        }

        // Fisheries output
        if (getConfiguration().isFisheryEnabled()) {
            if (getConfiguration().getBoolean("output.fishery.enabled")) {
                outputs.add(new FisheryOutput(rank));
            }

            if (getConfiguration().getBoolean("output.fishery.byage.enabled")) {
                outputs.add(new FisheryOutputDistrib(rank, ageDistrib));
            }

            if (getConfiguration().getBoolean("output.fishery.bysize.enabled")) {
                outputs.add(new FisheryOutputDistrib(rank, sizeDistrib));
            }
        }

        // Biomass
        if (getConfiguration().getBoolean("output.biomass.enabled")) {
            outputs.add(new SpeciesOutput(rank, null, "biomass",
                    "Mean biomass (tons), " + (getConfiguration().isCutoffEnabled() ? "excluding" : "including") + " first ages specified in input",
                    (school) -> school.getInstantaneousBiomass()));
        }
        if (getConfiguration().getBoolean("output.biomass.bysize.enabled")) {
            outputs.add(new DistribOutput(rank, "Indicators", "biomass", "Distribution of fish species biomass (tonne)",
                    school -> school.getInstantaneousBiomass(), sizeDistrib));
        }
        if (getConfiguration().getBoolean("output.biomass.byage.enabled")) {
            outputs.add(new DistribOutput(rank, "Indicators", "biomass", "Distribution of fish species biomass (tonne)",
                    school -> school.getInstantaneousBiomass(), ageDistrib));
        }

        // Abundance
        if (getConfiguration().getBoolean("output.abundance.enabled")) {
            outputs.add(
                    new SpeciesOutput(rank, null, "abundance",
                            "Mean abundance (number of fish), " + (getConfiguration().isCutoffEnabled() ? "excluding" : "including")
                                    + " first ages specified in input",
                            (school) -> school.getInstantaneousAbundance()));
        }

        if (getConfiguration().getBoolean("output.abundance.age1.enabled")) {
            outputs.add(new AbundanceOutput_age1(rank, "Bioen", "AbundAge1"));
        }

        if (getConfiguration().getBoolean("output.meanWeight.byAge.enabled")) {
            outputs.add(new WeightedDistribOutput(rank, "Indicators", "meanWeight", "Mean Weight of fish (kg)",
                    school -> (school.getWeight() * 1e3), school -> school.getInstantaneousAbundance(), ageDistrib));
        }

        if (getConfiguration().getBoolean("output.meanWeight.bySize.enabled")) {
            outputs.add(new WeightedDistribOutput(rank, "Indicators", "meanWeight", "Mean Weight of fish (kg)",
                    school -> (school.getWeight() * 1e3), school -> school.getInstantaneousAbundance(), sizeDistrib));
        }

        if (getConfiguration().getBoolean("output.meanWeight.byWeight.enabled")) {
            outputs.add(new WeightedDistribOutput(rank, "Indicators", "meanWeight", "Mean Weight of fish (kg)",
                    school -> (school.getWeight() * 1e3), school -> school.getInstantaneousAbundance(), weightDistrib));
        }

        if (getConfiguration().getBoolean("output.abundance.bysize.enabled")) {
            outputs.add(new DistribOutput(rank, "Indicators", "abundance",
                    "Distribution of fish abundance (number of fish)", school -> school.getInstantaneousAbundance(),
                    sizeDistrib));
        }

        if (getConfiguration().getBoolean("output.abundance.byweight.enabled")) {
            outputs.add(new DistribOutput(rank, "Indicators", "abundance",
                    "Distribution of fish abundance (number of fish)", school -> school.getInstantaneousAbundance(),
                    weightDistrib));
        }

        if (getConfiguration().getBoolean("output.biomass.byweight.enabled")) {
            outputs.add(new DistribOutput(rank, "Indicators", "biomass",
                    "Distribution of fish biomass (tons)", school -> school.getInstantaneousBiomass(),
                    weightDistrib));
        }

        if (getConfiguration().getBoolean("output.abundance.byage.enabled")) {
            outputs.add(new DistribOutput(rank, "Indicators", "abundance",
                    "Distribution of fish abundance (number of fish)", school -> school.getInstantaneousAbundance(),
                    ageDistrib));
        }

        if (getConfiguration().getBoolean("output.abundance.bytl.enabled")) {
            outputs.add(new DistribOutput(rank, "Indicators", "abundance",
                    "Distribution of fish abundance (number of fish)", school -> school.getInstantaneousAbundance(),
                    tl_distrib));
        }

        // Mortality
        if (getConfiguration().getBoolean("output.mortality.enabled")) {
            outputs.add(new MortalityOutput(rank));
        }

        if (getConfiguration().getBoolean("output.mortality.perSpecies.byage.enabled")) {
            for (int i = 0; i < getNSpecies(); i++) {
                outputs.add(new MortalitySpeciesOutput(rank, getSpecies(i), ageDistrib));
            }
        }

        // phv 20150413, it should be size distribution at the beginning of the
        // time step. To be fixed
        if (getConfiguration().getBoolean("output.mortality.perSpecies.bysize.enabled")) {
            for (int i = 0; i < getNSpecies(); i++) {
                outputs.add(new MortalitySpeciesOutput(rank, getSpecies(i), sizeDistrib));
            }
        }

        if (getConfiguration().getBoolean("output.mortality.additional.bySize.enabled")
                || getConfiguration().getBoolean("output.mortality.additional.byAge.enabled")) {
            outputs.add(new DistribOutput(rank, "Indicators", "additionalMortality",
                    "Distribution of additional mortality biomass (tonne of fish dead from unexplicited cause per time step of saving)",
                    school -> school.abd2biom(school.getNdead(MortalityCause.ADDITIONAL)), sizeDistrib));
        }
        if (getConfiguration().getBoolean("output.mortality.additional.byAge.enabled")) {
            outputs.add(new DistribOutput(rank, "Indicators", "additionalMortality",
                    "Distribution of additional mortality biomass (tonne of fish dead from unexplicited cause per time step of saving)",
                    school -> school.abd2biom(school.getNdead(MortalityCause.ADDITIONAL)), ageDistrib));
        }

        if (getConfiguration().getBoolean("output.mortality.additionalN.bySize.enabled")) {
            outputs.add(new DistribOutput(rank, "Indicators", "additionalMortalityN",
                    "Distribution of additional mortality biomass (number of fish dead from unexplicited cause per time step of saving)",
                    school -> school.getNdead(MortalityCause.ADDITIONAL), sizeDistrib));
        }

        if (getConfiguration().getBoolean("output.mortality.additionalN.byAge.enabled")) {
            outputs.add(new DistribOutput(rank, "Indicators", "additionalMortalityN",
                    "Distribution of additional mortality biomass (number of fish dead from unexplicited cause per time step of saving)",
                    school -> school.getNdead(MortalityCause.ADDITIONAL), ageDistrib));
        }

        // Yield
        if (getConfiguration().getBoolean("output.yield.biomass.enabled")) {
            outputs.add(new SpeciesOutput(rank, null, "yield",
                    "cumulative catch (tons per time step of saving). ex: if time step of saving is the year, then annual catches are saved",
                    school -> school.abd2biom(school.getNdead(MortalityCause.FISHING)), false));
        }

        if (getConfiguration().getBoolean("output.yield.abundance.enabled")) {
            outputs.add(new SpeciesOutput(rank, null, "yieldN",
                    "cumulative catch (number of fish caught per time step of saving). ex: if time step of saving is the year, then annual catches in fish numbers are saved",
                    school -> school.getNdead(MortalityCause.FISHING), false));
        }

        // Size
        if (getConfiguration().getBoolean("output.size.enabled")) {
            outputs.add(new WeightedSpeciesOutput(rank, "SizeIndicators", "meanSize",
                    "Mean size of fish species in cm, weighted by fish numbers, and "
                            + (getConfiguration().isCutoffEnabled() ? "excluding" : "including")
                            + " first ages specified in input",
                    school -> (school.getAge() >= getConfiguration().getCutoffAge()[school.getSpeciesIndex()])
                            & (school.getLength() >= getConfiguration().getCutoffLength()[school.getSpeciesIndex()]),
                    school -> school.getLength(), school -> school.getInstantaneousAbundance()));
        }

        // Size
        if (getConfiguration().getBoolean("output.weight.enabled")) {
            outputs.add(new WeightedSpeciesOutput(rank, "SizeIndicators", "meanWeight",
                    "Mean weight of fish species in kilogram, weighted by fish numbers, and "
                            + (getConfiguration().isCutoffEnabled() ? "excluding" : "including") + " first ages specified in input",
                    school -> (school.getAge() >= getConfiguration().getCutoffAge()[school.getSpeciesIndex()]) & (school.getLength() >= getConfiguration().getCutoffLength()[school.getSpeciesIndex()]),
                    school -> 1E3 * school.getWeight(), school -> school.getInstantaneousAbundance()));
        }

        if (getConfiguration().getBoolean("output.size.catch.enabled")) {
            outputs.add(new WeightedSpeciesOutput(rank, "SizeIndicators", "meanSizeCatch",
                    "Mean size of fish species in cm, weighted by fish numbers in the catches, and including first ages specified in input.",
                    school -> school.getLength(), school -> school.getNdead(MortalityCause.FISHING)));
        }

        if (getConfiguration().getBoolean("output.yield.abundance.bySize.enabled")) {
            outputs.add(new DistribOutput(rank, "SizeIndicators", "yieldN",
                    "Distribution of cumulative catch (number of fish per time step of saving)",
                    school -> school.getNdead(MortalityCause.FISHING), sizeDistrib, false));
        }

        if (getConfiguration().getBoolean("output.yield.biomass.bySize.enabled")) {
            outputs.add(new DistribOutput(rank, "SizeIndicators", "yield",
                    "Distribution of cumulative catch (tonne per time step of saving)",
                    school -> school.abd2biom(school.getNdead(MortalityCause.FISHING)), sizeDistrib, false));
        }

        if (getConfiguration().getBoolean("output.yield.abundance.byWeight.enabled")) {
            outputs.add(new DistribOutput(rank, "Indicators", "yieldN",
                    "Distribution of cumulative catch (number of fish per time step of saving)",
                    school -> school.getNdead(MortalityCause.FISHING), weightDistrib, false));
        }

        if (getConfiguration().getBoolean("output.yield.biomass.byWeight.enabled")) {
            outputs.add(new DistribOutput(rank, "Indicators", "yield",
                    "Distribution of cumulative catch (tonne per time step of saving)",
                    school -> school.abd2biom(school.getNdead(MortalityCause.FISHING)), weightDistrib, false));
        }

        if (getConfiguration().getBoolean("output.meanSize.byAge.enabled")) {
            outputs.add(new WeightedDistribOutput(rank, "AgeIndicators", "meanSize", "Mean size of fish (centimeter)",
                    school -> school.getLength(), school -> school.getInstantaneousAbundance(), ageDistrib));
        }

        // Age
        if (getConfiguration().getBoolean("output.yield.abundance.byAge.enabled")) {
            outputs.add(new DistribOutput(rank, "AgeIndicators", "yieldN",
                    "Distribution of cumulative catch (number of fish per time step of saving)",
                    school -> school.getNdead(MortalityCause.FISHING), ageDistrib, false));
        }

        if (getConfiguration().getBoolean("output.yield.biomass.byAge.enabled")) {
            outputs.add(new DistribOutput(rank, "AgeIndicators", "yield",
                    "Distribution of cumulative catch (tonne per time step of saving)",
                    school -> school.abd2biom(school.getNdead(MortalityCause.FISHING)), ageDistrib, false));
        }

        // TL
        if (getConfiguration().getBoolean("output.tl.enabled")) {
            outputs.add(new WeightedSpeciesOutput(rank, "Trophic", "meanTL",
                    "Mean Trophic Level of fish species, weighted by fish biomass, and "
                            + (getConfiguration().isCutoffEnabled() ? "excluding" : "including") + " first ages specified in input",
                    school -> (school.getAge() >= getConfiguration().getCutoffAge()[school.getSpeciesIndex()]) & (school.getLength() >= getConfiguration().getCutoffLength()[school.getSpeciesIndex()]),
                    school -> school.getTrophicLevel(), school -> school.getInstantaneousBiomass()));
        }

        if (getConfiguration().getBoolean("output.tl.catch.enabled")) {
            outputs.add(new WeightedSpeciesOutput(rank, "Trophic", "meanTLCatch",
                    "Mean Trophic Level of fish species, weighted by fish catch, and including first ages specified in input",
                    school -> school.getTrophicLevel(),
                    school -> school.abd2biom(school.getNdead(MortalityCause.FISHING))));
        }

        if (getConfiguration().getBoolean("output.biomass.bytl.enabled")) {
            outputs.add(new DistribOutput(rank, "Indicators", "biomass", "Distribution of fish biomass (tonne)",
                    school -> school.getInstantaneousBiomass(), tl_distrib));
        }

        if (getConfiguration().getBoolean("output.meanTL.bySize.enabled")) {
            outputs.add(new WeightedDistribOutput(rank, "Trophic", "meanTL", "Mean trophic level of fish species",
                    school -> school.getTrophicLevel(), school -> school.getInstantaneousBiomass(), sizeDistrib));
        }

        if (getConfiguration().getBoolean("output.meanTL.byAge.enabled")) {
            outputs.add(new WeightedDistribOutput(rank, "Trophic", "meanTL", "Mean trophic level of fish species",
                    school -> school.getTrophicLevel(), school -> school.getInstantaneousBiomass(), ageDistrib));
        }

        // Predation
        if (getConfiguration().getBoolean("output.diet.composition.enabled")) {
            outputs.add(new DietOutput(rank));
        }

        if (getConfiguration().getBoolean("output.diet.composition.byage.enabled")) {
            for (int i = 0; i < getNSpecies(); i++) {
                outputs.add(new DietDistribOutput(rank, getSpecies(i), ageDistrib));
            }
        }

        if (getConfiguration().getBoolean("output.diet.composition.bysize.enabled")) {
            for (int i = 0; i < getNSpecies(); i++) {
                outputs.add(new DietDistribOutput(rank, getSpecies(i), sizeDistrib));
            }
        }

        if (getConfiguration().getBoolean("output.diet.pressure.enabled")) {
            outputs.add(new PredatorPressureOutput(rank));
        }

        if (getConfiguration().getBoolean("output.diet.pressure.enabled")) {
            outputs.add(new BiomassDietStageOutput(rank));
        }

        if (getConfiguration().getBoolean("output.diet.pressure.byage.enabled")) {
            for (int i = 0; i < getNSpecies(); i++) {
                outputs.add(new PredatorPressureDistribOutput(rank, getSpecies(i), ageDistrib));
            }
        }

        if (getConfiguration().getBoolean("output.diet.pressure.bysize.enabled")) {
            for (int i = 0; i < getNSpecies(); i++) {
                outputs.add(new PredatorPressureDistribOutput(rank, getSpecies(i), sizeDistrib));
            }
        }

        if (getConfiguration().getBoolean("output.diet.success.enabled")) {
            outputs.add(new WeightedSpeciesOutput(rank, "Trophic", "predationSuccess",
                    "Predation success rate per species", school -> school.getPredSuccessRate(), nschool -> 1.d));
        }

        // Adding saving of age at death.
        if (getConfiguration().getBoolean("output.age.at.death.enabled")) {
            for (int i = 0; i < getNSpecies(); i++) {
                outputs.add(new AgeAtDeathOutput(rank, getSpecies(i)));
            }
        }

        // Spatialized
        if (getConfiguration().getBoolean("output.spatial.enabled")) {
            outputs.add(new SpatialOutput(rank));
        }

        if (getConfiguration().getBoolean("output.spatial.ltl.enabled")) {
            outputs.add(new ResourceOutput(rank));
        }

        // Debugging outputs
        if (getConfiguration().getBoolean("output.ssb.enabled", NO_WARNING)) {
            outputs.add(new SpeciesOutput(rank, null, "SSB", "Spawning Stock Biomass (tonne)",
                    school -> school.isSexuallyMature() ? school.getInstantaneousBiomass() : 0.d));
        }

        if (getConfiguration().getBoolean("output.nschool.enabled", NO_WARNING)) {
            outputs.add(new NSchoolOutput(rank));
        }

        if (getConfiguration().getBoolean("output.nschool.byage.enabled", NO_WARNING)) {
            outputs.add(new NSchoolDistribOutput(rank, ageDistrib));
        }

        if (getConfiguration().getBoolean("output.nschool.bysize.enabled", NO_WARNING)) {
            outputs.add(new NSchoolDistribOutput(rank, sizeDistrib));
        }

        if (getConfiguration().getBoolean("output.ndeadschool.enabled", NO_WARNING)) {
            outputs.add(new NDeadSchoolOutput(rank));
        }

        if (getConfiguration().getBoolean("output.ndeadschool.byage.enabled", NO_WARNING)) {
            outputs.add(new NDeadSchoolDistribOutput(rank, ageDistrib));
        }

        if (getConfiguration().getBoolean("output.ndeadschool.bysize.enabled", NO_WARNING)) {
            outputs.add(new NDeadSchoolDistribOutput(rank, sizeDistrib));
        }

        if (getConfiguration().getBoolean("output.individual.enabled", NO_WARNING)) {
            ModularSchoolSetSnapshot modOutput = new ModularSchoolSetSnapshot(rank);
            outputs.add(modOutput);
        }

        if (getConfiguration().isBioenEnabled()) {

            if (getConfiguration().getBoolean("output.fecondity.bysize.enabled", NO_WARNING)) {
                outputs.add(new DistribOutput(rank, "SizeIndicators", "fecondity",
                        "Number of eggs by species and by size class",
                        school -> school.getNEggs(), sizeDistrib, false));
            }

            if (getConfiguration().getBoolean("output.fecondity.byage.enabled", NO_WARNING)) {
                outputs.add(new DistribOutput(rank, "AgeIndicators", "fecondity",
                        "Number of eggs by species and by size class",
                        school -> school.getNEggs(), ageDistrib, false));
            }

            if (getConfiguration().getBoolean("output.bioen.mature.age.enabled", NO_WARNING)) {
                outputs.add(new WeightedSpeciesOutput(rank, "Bioen", "ageMature", "Age at maturity (year)",
                        school -> school.isMature(), school -> school.getAgeMat(),
                        school -> school.getInstantaneousAbundance()));
            }

            // Correct the output of bioen ingestion
            if (getConfiguration().getBoolean("output.bioen.ingest.enabled", NO_WARNING)) {
                outputs.add(new WeightedSpeciesOutput(rank, "Bioen", "ingestion", "Ingestion rate (grams.grams^-alpha)",
                        (school -> (school.getAgeDt() >= school.getSpecies().getFirstFeedingAgeDt())),
                        school -> school.getIngestion() * 1e6f / (Math.pow(school.getWeight() * 1e6f, school.getBetaBioen())),
                        school -> school.getInstantaneousAbundance()));
            }

            if (getConfiguration().getBoolean("output.bioen.ingest.tot.enabled", NO_WARNING)) {
                outputs.add(new WeightedSpeciesOutput(rank, "Bioen", "ingestionTot", "Cumulated ingestion (grams)",
                        school -> school.getIngestionTot() * 1e6f, school -> school.getInstantaneousAbundance()));
            }

            if (getConfiguration().getBoolean("output.bioen.maint.enabled", NO_WARNING)) {
                outputs.add(
                        new WeightedSpeciesOutput(rank, "Bioen", "maintenance", "Maintenance rate (grams.grams^-alpha)",
                                school -> (school.getEMaint() / school.getInstantaneousAbundance() * 1e6f
                                        / (Math.pow(school.getWeight() * 1e6f, school.getBetaBioen()))),
                                nshool -> 1.d));
            }

            if (getConfiguration().getBoolean("output.bioen.enet.enabled", NO_WARNING)) {
                outputs.add(new WeightedSpeciesOutput(rank, "Bioen", "meanEnet",
                        "Mean energy net rate (grams.grams^-beta) (grams net usable per gram of predator)",
                        school -> school.getENet() / school.getInstantaneousAbundance() * 1e6f
                                / (Math.pow(school.getWeight() * 1e6f, school.getBetaBioen())),
                        nshool -> 1.d));
            }

            if (getConfiguration().getBoolean("output.bioen.sizeInf.enabled", NO_WARNING)) {
                outputs.add(new BioenSizeInfOutput(rank));
            }

            if (getConfiguration().getBoolean("output.bioen.rho.enabled", NO_WARNING)) {
                outputs.add(new WeightedSpeciesOutput(rank, "Bioen", "rho", "Rho (rate [0-1])",
                        school -> school.getRho(), school -> school.getInstantaneousAbundance()));
            }

            // Alaia's outputs in the new format
            if (getConfiguration().getBoolean("output.ingest.byAge.enabled")) {
                outputs.add(new WeightedDistribOutput(rank, "BioenIndicators", "meanIngestDistribBy",
                        "Mean ingestion per g.g^-beta.y-1 of fish (centimeter)",
                        school -> (school.getIngestion() * 1e6f
                                / Math.pow(school.getWeight() * 1e6f, school.getBetaBioen()) * ndtPerYear),
                        school -> school.getInstantaneousAbundance(), ageDistrib, false));
            }

            // Alaia's outputs in the new format
            if (getConfiguration().getBoolean("output.ingest.bySize.enabled")) {
                outputs.add(new WeightedDistribOutput(rank, "BioenIndicators", "meanIngestDistribBy",
                        "Mean ingestion per g.g^-beta.y-1 of fish (centimeter)",
                        school -> (school.getIngestion() * 1e6f
                                / Math.pow(school.getWeight() * 1e6f, school.getBetaBioen()) * ndtPerYear),
                        school -> school.getInstantaneousAbundance(), sizeDistrib, false));
            }

            // Alaia's outputs in the new format
            if (getConfiguration().getBoolean("output.rho.byAge.enabled")) {
                outputs.add(new WeightedDistribOutput(rank, "BioenIndicators", "meanRhoDistribBy",
                        "Mean rho of fish", school -> (school.getRho()),
                        school -> school.getInstantaneousAbundance(), ageDistrib));
            }

            // Alaia's outputs in the new format
            if (getConfiguration().getBoolean("output.rho.bySize.enabled")) {
                outputs.add(new WeightedDistribOutput(rank, "BioenIndicators", "meanRho",
                        "Mean rho of fish", school -> (school.getRho()),
                        school -> school.getInstantaneousAbundance(), sizeDistrib));
            }

            // Alaia's outputs in the new format
            if (getConfiguration().getBoolean("output.enet.byAge.enabled")) {
                outputs.add(new WeightedDistribOutput(rank, "BioenIndicators", "meanEnet",
                        "Mean Enet per g.g^-beta.y-1 of fish", school -> ((school.getENet() * 1e6f
                                / Math.pow(school.getWeight() * 1e6f, school.getBetaBioen()) * ndtPerYear)),
                        school -> school.getInstantaneousAbundance(), ageDistrib, false));
            }

            // Alaia's outputs in the new format
            if (getConfiguration().getBoolean("output.enet.bySize.enabled")) {
                outputs.add(new WeightedDistribOutput(rank, "BioenIndicators", "meanEnet",
                        "Mean Enet per g.g^-beta.y-1 of fish", school -> ((school.getENet() * 1e6f
                                / Math.pow(school.getWeight() * 1e6f, school.getBetaBioen()) * ndtPerYear)),
                        school -> school.getInstantaneousAbundance(), sizeDistrib, false));
            }

            // Alaia's outputs in the new format
            if (getConfiguration().getBoolean("output.maintenance.byAge.enabled")) {
                outputs.add(new WeightedDistribOutput(rank, "BioenIndicators", "meanMaint",
                        "Mean maintenance per g.g^-beta.y-1 of fish",
                        school -> ((school.getEMaint() * 1e6f
                                / Math.pow(school.getWeight() * 1e6f, school.getBetaBioen()) * ndtPerYear)),
                        school -> school.getInstantaneousAbundance(), ageDistrib, false));
            }

            if (getConfiguration().getBoolean("output.maintenance.bySize.enabled")) {
                outputs.add(new WeightedDistribOutput(rank, "BioenIndicators", "meanMaint",
                        "Mean maintenance per g.g^-beta.y-1 of fish",
                        school -> ((school.getEMaint() * 1e6f
                                / Math.pow(school.getWeight() * 1e6f, school.getBetaBioen()) * ndtPerYear)),
                        school -> school.getInstantaneousAbundance(), sizeDistrib, false));
            }

            if (getConfiguration().getBoolean("output.meanSomaticWeight.byAge.enabled")) {
                outputs.add(new WeightedDistribOutput(rank, "BioenIndicators", "meanSomaticWeight",
                        "Mean somatic weight of fish (centimeter)",
                        school -> (school.getWeight()),
                        school -> school.getInstantaneousAbundance(), ageDistrib)
                );
            }

            if (getConfiguration().getBoolean("output.meanGonadWeight.byAge.enabled")) {
                outputs.add(new WeightedDistribOutput(rank, "BioenIndicators", "meanGonadWeight",
                        "Mean gonad weight of fish per gram of individual (centimeter) by ",
                        school -> (school.getGonadWeight() / (school.getWeight())),
                        school -> school.getInstantaneousAbundance(), ageDistrib)
                );
            }

        }

        // warning: simulation init is called after output init.
        // List<String> genet_keys = this.getConfiguration().findKeys("*.trait.mean");
        if (this.getConfiguration().isGeneticEnabled()) {
            if (getConfiguration().getBoolean("output.evolvingtraits.enabled")) {
                outputs.add(new VariableTraitOutput(rank));
            }

            if (getConfiguration().getBoolean("output.meanTraits.newborn.enabled")) {
                outputs.add(new MeanGenotypeOutput(rank, "meanTraitsNewborn", (school -> 1),
                        (school -> school.getAgeDt() == 0), (schoolset -> schoolset.getNewBorns()), "Mean traits of child schools"));
            }

            if (getConfiguration().getBoolean("output.meanTraits.parents.enabled")) {
                outputs.add(new MeanGenotypeOutput(rank, "meanTraitsParents", (school -> school.getNEggs()),
                        (school -> school.isMature()), (schoolset -> schoolset.getAliveSchools()), "Mean traits of parent schools, ponderated by number of eggs"));
            }

<<<<<<< HEAD

=======
>>>>>>> c1596cfe
        }

        /*
         * Initialize indicators
         */
        outputs.forEach(indicator -> {
            indicator.init();
            indicator.reset();
        });

    }

    public void close() {
        outputs.forEach(IOutput::close);
    }

    public void initStep() {
        if (getSimulation().getYear() >= getConfiguration().getInt("output.start.year")) {
            outputs.forEach(IOutput::initStep);
        }
    }

    public void update(int iStepSimu) {

        // UPDATE
        if (getSimulation().getYear() >= getConfiguration().getInt("output.start.year")) {
            outputs.forEach(indicator -> {
                indicator.update();
                // WRITE
                if (indicator.isTimeToWrite(iStepSimu)) {
                    float time = (float) (iStepSimu + 1) / getConfiguration().getNStepYear();
                    indicator.write(time);
                    indicator.reset();
                }
            });
        }
    }
}<|MERGE_RESOLUTION|>--- conflicted
+++ resolved
@@ -769,11 +769,6 @@
                 outputs.add(new MeanGenotypeOutput(rank, "meanTraitsParents", (school -> school.getNEggs()),
                         (school -> school.isMature()), (schoolset -> schoolset.getAliveSchools()), "Mean traits of parent schools, ponderated by number of eggs"));
             }
-
-<<<<<<< HEAD
-
-=======
->>>>>>> c1596cfe
         }
 
         /*
