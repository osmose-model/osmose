/*
 *
 * OSMOSE (Object-oriented Simulator of Marine Ecosystems)
 * http://www.osmose-model.org
 *
 * Copyright (C) IRD (Institut de Recherche pour le Développement) 2009-2020
 *
 * Osmose is a computer program whose purpose is to simulate fish
 * populations and their interactions with their biotic and abiotic environment.
 * OSMOSE is a spatial, multispecies and individual-based model which assumes
 * size-based opportunistic predation based on spatio-temporal co-occurrence
 * and size adequacy between a predator and its prey. It represents fish
 * individuals grouped into schools, which are characterized by their size,
 * weight, age, taxonomy and geographical location, and which undergo major
 * processes of fish life cycle (growth, explicit predation, additional and
 * starvation mortalities, reproduction and migration) and fishing mortalities
 * (Shin and Cury 2001, 2004).
 *
 * Contributor(s):
 * Yunne SHIN (yunne.shin@ird.fr),
 * Morgane TRAVERS (morgane.travers@ifremer.fr)
 * Ricardo OLIVEROS RAMOS (ricardo.oliveros@gmail.com)
 * Philippe VERLEY (philippe.verley@ird.fr)
 * Laure VELEZ (laure.velez@ird.fr)
 * Nicolas Barrier (nicolas.barrier@ird.fr)
 *
 * This program is free software: you can redistribute it and/or modify
 * it under the terms of the GNU General Public License as published by
 * the Free Software Foundation (version 3 of the License). Full description
 * is provided on the LICENSE file.
 *
 * This program is distributed in the hope that it will be useful,
 * but WITHOUT ANY WARRANTY; without even the implied warranty of
 * MERCHANTABILITY or FITNESS FOR A PARTICULAR PURPOSE.  See the
 * GNU General Public License for more details.
 *
 * You should have received a copy of the GNU General Public License
 * along with this program.  If not, see <https://www.gnu.org/licenses/>.
 *
 */

package fr.ird.osmose.process.genet;

import fr.ird.osmose.Species;
import fr.ird.osmose.util.SimulationLinker;
import java.util.ArrayList;
import java.util.List;

/**
 * Class that manages the genotype for a given individual.
 *
 * @author nbarrier
 */
public class Genotype extends SimulationLinker {

    /**
     * Complete genotype for an individual. It is a list (one element per
     * varying trait) of locus list (the number of locus that code a trait may
     * vary).
     */
    private final List<List<Locus>> genotype;
    private double traits[];
    private int ntraits;
    private int[] nlocus;
    private final int spec_index;
    private double traitsEnvNoise[];

    /**
     * Initialize a genotype for a given School.
     *
     * @param rank
     * @param species
     */
    public Genotype(int rank, Species species) {

        super(rank);
        genotype = new ArrayList<>();
        this.spec_index = species.getSpeciesIndex();

    }

    public void init() {

        ntraits = this.getNEvolvingTraits();
        traits = new double[ntraits];
        traitsEnvNoise = new double[ntraits];
        nlocus = new int[ntraits];

        // Loop over the traits that may vary due to genetics
        for (int i = 0; i < ntraits; i++) {

            // Recover the trait from configuration list (assumes)
            Trait trait = this.getEvolvingTrait(i);

            nlocus[i] = trait.getNLocus(spec_index);

            // Init the list of locus for the given trait
            List<Locus> list_locus = new ArrayList<>();
            for (int j = 0; j < nlocus[i]; j++) {
                Locus l = new Locus(j, trait, spec_index, getRank());
                list_locus.add(l);
            }  // end of locus loop

            genotype.add(list_locus);

        }  // end of trait loop
    }  // end of constructor

    /**
     * Init, for each trait, all the locus by using random draft within Normal
     * distribution. When the initialisation of locus is done, update the trait
     * values
     */
    public void init_genotype() {

        for (int i = 0; i < ntraits; i++) {
            // recover the list of locus associated with the given trait
            for (int j = 0; j < nlocus[i]; j++) {
                // initialize each locus using a random draft
                this.getLocus(i, j).init_random_draft();
            }
        } // end of trait loop
        this.update_traits();
    } // end of method

    /**
     * Restart the value of the trait based on the restarts
     *
     */
    public void restartTrait(int i) {

        Trait trait = this.getSimulation().getEvolvingTrait(i);

        List<Locus> list_locus = this.getLocusList(i);

        double x = 0;

        // Computation of (V1 + V1') + (V2 + V2') + (...) (equation of Alaia's document)
        // Equation 34 from Alaia's document
        for (Locus l : list_locus) {
            x += l.sum();
        }

        // Multiplication by U + adding xmin
        // this.x *= u;
        x += trait.getMean(spec_index);
        traits[i] = x;

    }

    /**
     * Updates, for each trait, the locus values by using the genotypes of both
     * parents. When the initialisation of locus is done, update the trait
     * values
     *
     * @param parent_a
     * @param parent_b
     */
    public void transmit_genotype(Genotype parent_a, Genotype parent_b) {

        for (int i = 0; i < ntraits; i++) {
            for (int j = 0; j < nlocus[i]; j++) {
                // initialize each locus using a random draft
                this.getLocus(i, j).set_from_parents(parent_a.getLocus(i, j), parent_b.getLocus(i, j));
            }
        }  // end of trait loop
        this.update_traits();
    }  // end of method

    /**
     * Returns the locus for a given trait and locus index.
     *
     * @param itrait
     * @param ilocus
     * @return
     */
    public Locus getLocus(int itrait, int ilocus) {
        return genotype.get(itrait).get(ilocus);
    }

    /**
     * Returns the list of locus that are associated with a given trait.
     *
     * @param itrait
     * @return
     */
    public List<Locus> getLocusList(int itrait) {
        return genotype.get(itrait);
    }

    /**
     * Return the index of a trait providing it's name.
     *
     * @param name Name of the trait
     * @return The index of the trait
     * @throws java.lang.Exception
     */
    public int getTraitIndex(String name) throws Exception {

        for (int i = 0; i < ntraits; i++) {
            if (name.toLowerCase().compareTo(this.getSimulation().getEvolvingTrait(i).getName().toLowerCase()) == 0) {
                return i;
            }
        }

        // If the trait has not been found, return an exception.
        throw new Exception("The trait " + name + " cannot be found");

    }

    /**
     * Returns the value of the trait for a given genotype.
     *
     * @param name
     *            Name of the trait
     * @return Value of the trait for the given genotype
     * @throws java.lang.Exception
     */
    public double getTrait(String name) throws Exception {

        int index = this.getTraitIndex(name);
        return (traits[index] + this.traitsEnvNoise[index]);

    }

<<<<<<< HEAD
        public double getgenet_value(String name) throws Exception {
=======
    public double getgenet_value(String name) throws Exception {
>>>>>>> c1596cfe

        int index = this.getTraitIndex(name);
        return (traits[index]);

    }

    public double getGeneticTrait(int index) throws Exception {
        return traits[index];
    }

    /**
     * Restart the value of the trait based on the restarts
     *
     */
    public void restartTrait(int i) {

        Trait trait = this.getSimulation().getEvolvingTrait(i);

        List<Locus> list_locus = this.getLocusList(i);

        double x = 0;

        // Computation of (V1 + V1') + (V2 + V2') + (...) (equation of Alaia's document)
        // Equation 34 from Alaia's document
        for (Locus l : list_locus) {
            x += l.sum();
        }

        // Multiplication by U + adding xmin
        // this.x *= u;
        x += trait.getMean(spec_index);
        traits[i] = x;

    }


    /**
     * Get the value of a trait provided a list of locus.
     *
     */
    public void update_traits() {

        for (int i = 0; i < ntraits; i++) {

            Trait trait = this.getSimulation().getEvolvingTrait(i);

            List<Locus> list_locus = this.getLocusList(i);

            double x = 0;

            // Computation of (V1 + V1') + (V2 + V2') + (...) (equation  of Alaia's document)
            //  Equation 34 from Alaia's document
            for (Locus l : list_locus) {
                x += l.sum();
            }

            // Multiplication by U + adding xmin
            //this.x *= u;
            x += trait.getMean(spec_index);
            traits[i] = x;

            this.traitsEnvNoise[i] = trait.addTraitNoise(spec_index);
        }
    }

    /**
     * Return the index of a trait providing it's name.
     *
     * @param name Name of the trait
     * @return The index of the trait
     * @throws java.lang.Exception
     */
    public boolean existsTrait(String name) {

        for (int i = 0; i < ntraits; i++) {
            if (name.toLowerCase().compareTo(this.getSimulation().getEvolvingTrait(i).getName().toLowerCase()) == 0) {
                return true;
            }
        }

        return false;

    }

    public int getNLocus(int itrait) {
        return this.nlocus[itrait];
    }

    /**
     * Forces the value of a Loci pair. Used when restart with genetic.
     *
     * @param itrait Index of the variable trait
     * @param iloc Index of the loci
     * @param val0 First value of the loci
     * @param val1 Second value of the loci
     */
    public void setLocusVal(int itrait, int iloc, double val0, double val1) {
        this.getLocus(itrait, iloc).setValue(0, val0);
        this.getLocus(itrait, iloc).setValue(1, val1);
    }

    /**
     * Forces the value of a Loci pair. Used when restart with genetic.
     *
     * @param itrait Index of the variable trait
     * @param value Value fof the environmental noise
     */
    public void setEnvNoise(int itrait, double value) {
        this.traitsEnvNoise[itrait] = value;
    }

<<<<<<< HEAD
    public double getGeneticTrait(int index) throws Exception {
        return traits[index];
    }

=======
>>>>>>> c1596cfe
    /**
     * Forces the value of a Loci pair. Used when restart with genetic.
     *
     * @param itrait Index of the variable trait
     */
    public double getEnvNoise(int itrait) {
        return this.traitsEnvNoise[itrait];
    }

}  // end of class<|MERGE_RESOLUTION|>--- conflicted
+++ resolved
@@ -223,46 +223,11 @@
 
     }
 
-<<<<<<< HEAD
-        public double getgenet_value(String name) throws Exception {
-=======
     public double getgenet_value(String name) throws Exception {
->>>>>>> c1596cfe
-
         int index = this.getTraitIndex(name);
         return (traits[index]);
 
     }
-
-    public double getGeneticTrait(int index) throws Exception {
-        return traits[index];
-    }
-
-    /**
-     * Restart the value of the trait based on the restarts
-     *
-     */
-    public void restartTrait(int i) {
-
-        Trait trait = this.getSimulation().getEvolvingTrait(i);
-
-        List<Locus> list_locus = this.getLocusList(i);
-
-        double x = 0;
-
-        // Computation of (V1 + V1') + (V2 + V2') + (...) (equation of Alaia's document)
-        // Equation 34 from Alaia's document
-        for (Locus l : list_locus) {
-            x += l.sum();
-        }
-
-        // Multiplication by U + adding xmin
-        // this.x *= u;
-        x += trait.getMean(spec_index);
-        traits[i] = x;
-
-    }
-
 
     /**
      * Get the value of a trait provided a list of locus.
@@ -339,13 +304,10 @@
         this.traitsEnvNoise[itrait] = value;
     }
 
-<<<<<<< HEAD
     public double getGeneticTrait(int index) throws Exception {
         return traits[index];
     }
 
-=======
->>>>>>> c1596cfe
     /**
      * Forces the value of a Loci pair. Used when restart with genetic.
      *
