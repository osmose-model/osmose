/* 
 * 
 * OSMOSE (Object-oriented Simulator of Marine Ecosystems)
 * http://www.osmose-model.org
 * 
 * Copyright (C) IRD (Institut de Recherche pour le Développement) 2009-2020
 * 
 * Osmose is a computer program whose purpose is to simulate fish
 * populations and their interactions with their biotic and abiotic environment.
 * OSMOSE is a spatial, multispecies and individual-based model which assumes
 * size-based opportunistic predation based on spatio-temporal co-occurrence
 * and size adequacy between a predator and its prey. It represents fish
 * individuals grouped into schools, which are characterized by their size,
 * weight, age, taxonomy and geographical location, and which undergo major
 * processes of fish life cycle (growth, explicit predation, additional and
 * starvation mortalities, reproduction and migration) and fishing mortalities
 * (Shin and Cury 2001, 2004).
 * 
 * Contributor(s):
 * Yunne SHIN (yunne.shin@ird.fr),
 * Morgane TRAVERS (morgane.travers@ifremer.fr)
 * Ricardo OLIVEROS RAMOS (ricardo.oliveros@gmail.com)
 * Philippe VERLEY (philippe.verley@ird.fr)
 * Laure VELEZ (laure.velez@ird.fr)
 * Nicolas Barrier (nicolas.barrier@ird.fr)
 * 
 * This program is free software: you can redistribute it and/or modify
 * it under the terms of the GNU General Public License as published by
 * the Free Software Foundation (version 3 of the License). Full description
 * is provided on the LICENSE file.
 * 
 * This program is distributed in the hope that it will be useful,
 * but WITHOUT ANY WARRANTY; without even the implied warranty of
 * MERCHANTABILITY or FITNESS FOR A PARTICULAR PURPOSE.  See the
 * GNU General Public License for more details.
 * 
 * You should have received a copy of the GNU General Public License
 * along with this program.  If not, see <https://www.gnu.org/licenses/>.
 * 
 */

package fr.ird.osmose.process;

import fr.ird.osmose.AbstractSchool;
import fr.ird.osmose.Cell;
import fr.ird.osmose.IAggregation;
import fr.ird.osmose.School;
import fr.ird.osmose.Prey;
import fr.ird.osmose.background.BackgroundSchool;
import fr.ird.osmose.process.bioen.BioenPredationMortality;
import fr.ird.osmose.process.bioen.BioenStarvationMortality;
import fr.ird.osmose.process.mortality.AbstractMortality;
import fr.ird.osmose.process.mortality.AdditionalMortality;
import fr.ird.osmose.process.mortality.FishingMortality;
import fr.ird.osmose.process.mortality.MortalityCause;
import fr.ird.osmose.process.mortality.OutMortality;
import fr.ird.osmose.process.mortality.ForagingMortality;
import fr.ird.osmose.process.mortality.PredationMortality;
import fr.ird.osmose.process.mortality.StarvationMortality;
import fr.ird.osmose.process.mortality.FishingGear;
import fr.ird.osmose.resource.Resource;
import fr.ird.osmose.util.AccessibilityManager;
import fr.ird.osmose.util.Matrix;
import fr.ird.osmose.util.XSRandom;
import java.io.IOException;
import java.util.ArrayList;
import java.util.Arrays;
import java.util.Collection;
import java.util.HashMap;
import java.util.List;
import java.util.Random;
import java.util.concurrent.CountDownLatch;
import java.util.logging.Level;
import java.util.logging.Logger;

/**
 * Mortality processes compete stochastically.
 * <ul>
 * <li>It is assumed that every cause compete with each other.</li>
 * <li>Stochasticity and competition within predation process.</li>
 * <li>Asynchronous updating of school biomass (it means biomass are updated on
 * the fly).</li>
 * </ul>
 */
public class MortalityProcess extends AbstractProcess {

    /*
     * Private instance of mortality for particles outside the simulated domain
     */
    private AbstractMortality outsideMortality;
    /*
     * Private instance of the starvation mortality
     */
    private AbstractMortality starvationMortality;
    /*
     * Private instance of the additional mortality
     */
    private AbstractMortality additionalMortality;
    /*
     * Private instance of the fishing mortality
     */
    private FishingMortality fishingMortality;
    /*
     * Private instance of the predation mortality
     */
    private PredationMortality predationMortality;
    /*
     * Private instance of fishery mortality
     */
    private FishingGear[] fisheriesMortality;
    /**
     * Private instance of bioenergetic starvation mortality
     */
    private BioenStarvationMortality bioenStarvationMortality;
    /*
     * Private instance of bioenergetic oxidative mortality
     */
    private ForagingMortality foragingMortality;

    /** Variables to manage fishery catchabilities. */
    private AccessibilityManager fisheryCatchability;

    /** Variables to manage fishery discards. */
    private AccessibilityManager fisheryDiscards;

    /**
     * Whether the Osmose v4 fishery implementation is enabled
     */
    private boolean fisheryEnabled = false;
    /**
     * Number of fisheries
     */
    private int nfishery;
    /*
     * Random generator
     */
    private static Random random;
    /*
     * Subdivise the main time step in smaller time steps for applying mortality.
     * Should only be 1 so far, still problems to fix.
     */
    private int subdt;
    
    private boolean fishingMortalityEnabled;
    private boolean initCatchDiscards = true;
    
    /*
     * The set of resource aggregations
     */
    private HashMap<Integer, List<Resource>> resourcesSet;

    public MortalityProcess(int rank) {
        super(rank);
    }

    @Override
    public void init() {

        // Possibility to use a seed in the definition of mortality algorithm
        String key = "stochastic.mortality.seed";
        if (getConfiguration().canFind(key)) {
            random = new XSRandom(getConfiguration().getLong(key));
        } else {
            random = new XSRandom(System.nanoTime());
        }

        fisheryEnabled = getConfiguration().isFisheryEnabled();
        nfishery = getConfiguration().getNFishery();

        additionalMortality = new AdditionalMortality(getRank());
        additionalMortality.init();

        // If not use of bioen, use the traditional predation mort.
        // class. If bioen, use the dedicated class.
        if (!getConfiguration().isBioenEnabled()) {
            predationMortality = new PredationMortality(getRank());
            predationMortality.init();
        } else {
            try {
                predationMortality = new BioenPredationMortality(getRank());
                predationMortality.init();
            } catch (IOException ex) {
                error("Failed to initialize bioenergetic predation mortality", ex);
            }
        }

        // Subdt
        if (!getConfiguration().isNull("mortality.subdt")) {
            subdt = getConfiguration().getInt("mortality.subdt");
        } else {
            subdt = 10;
            warning("Did not find parameter 'mortality.subdt' for stochastic mortality algorithm. Osmose set it to {0}.",
                    subdt);
        }
        
        fishingMortalityEnabled = getConfiguration().isFishingMortalityEnabled();

        // If fishing mortality is enabled (default), activate the fishing mortality
        if (fishingMortalityEnabled) {
            // fishery (Osmose 4) vs fishing mortality (Osmose 3)
            if (fisheryEnabled) {

                fisheriesMortality = new FishingGear[nfishery];

                // Recovers the index of fisheries
                int[] fisheryIndex = this.getConfiguration().findKeys("fisheries.name.fsh*").stream()
                        .mapToInt(rgKey -> Integer.valueOf(rgKey.substring(rgKey.lastIndexOf(".fsh") + 4))).sorted()
                        .toArray();

                if (fisheryIndex.length != nfishery) {
                    String message = "The number of fishery is not consistant with the number of fisheries name.";
                    error(message, new Exception());
                }

                int cpt = 0;
                for (int index : fisheryIndex) {
                    fisheriesMortality[cpt] = new FishingGear(getRank(), index);
                    fisheriesMortality[cpt].init();
                    cpt++;
                }

                fisheryCatchability = new AccessibilityManager(getRank(), "fisheries.catchability", "cat", null);
                fisheryCatchability.init();

                fisheryDiscards = new AccessibilityManager(getRank(), "fisheries.discards", "dis", null);
                fisheryDiscards.init();

            } else {
                fishingMortality = new FishingMortality(getRank());
                fishingMortality.init();
            }
        }

        // Create a new resources set, empty at the moment
        resourcesSet = new HashMap<>();

        // barrier.n: init the bioenergetic module
        if (this.getConfiguration().isBioenEnabled()) {
            // starvation mortality
            bioenStarvationMortality = new BioenStarvationMortality(getRank());
            bioenStarvationMortality.init();
            // oxidative mortality
            foragingMortality = new ForagingMortality(getRank());
            foragingMortality.init();
        }

        // Mortality that occurs outside the simulated domain is handled separatly
        outsideMortality = new OutMortality(getRank());
        outsideMortality.init();

        // The starvation process is needed to update the starvation mortality
        // rate at the end of the mortality algorithm
        if (!this.getConfiguration().isBioenEnabled()) {
            starvationMortality = new StarvationMortality(getRank());
            starvationMortality.init();
        }
    }

    @Override
    public void run() {

        // Update fishing process (for MPAs)
        if (fishingMortalityEnabled && (!fisheryEnabled)) {
            fishingMortality.setMPA();
        }
        
        // Init the accessibility matrix
        // done at the beginning of time-step
        predationMortality.setMatrix();
        
        // Assess accessibility for this time step
        for (Cell cell : getGrid().getOceanCells()) {
            List<School> schools = getSchoolSet().getSchools(cell);
            if (null == schools) {
                continue;
            }
            // Create the list of preys by gathering the schools and the resource groups
            List<IAggregation> preys = new ArrayList<>();
            preys.addAll(schools);
            preys.addAll(getResources(cell));

            // recovers the list of schools for background species and
            // for the current cell. add this to the list of preys
            // for the current cell
            preys.addAll(this.getBackgroundSchool(cell));

            // NOTE: at this stage, rsc and bkg biomass is not initialized but
            // it does not matter: only size is used to define access.
            // Loop over focal schools, which are viewed here as predators.
            // Consider predation over resource, background and focal species.
            for (School school : schools) {
                school.setAccessibility(predationMortality.getAccessibility(school, preys));
                school.setPredSuccessRate(0);
                if (school.isEgg()) {
                    // Egg loss, not accessible to predation process
                    double D = additionalMortality.getRate(school);
                    double nDead = school.getInstantaneousAbundance() * (1.d - Math.exp(-D));
                    school.incrementNdead(MortalityCause.ADDITIONAL, nDead);
                    school.retainEgg();
                }
            }

            // Loop over background species, which are this time predators.
            for (BackgroundSchool bkg : this.getBackgroundSchool(cell)) {
                bkg.setAccessibility(predationMortality.getAccessibility(bkg, preys));
                bkg.setPredSuccessRate(0);
            }

        } // end of cell loop

        int iStepSimu = getSimulation().getIndexTimeSimu();
        int nSpecies = this.getNSpecies();
        int nBkg = this.getNBkgSpecies();

        // Init the biomass of background species by using the ResourceForcing class
        for (List<BackgroundSchool> bkgSchoolList : this.getBkgSchoolSet().getValues()) { // loop over the cells
            for (BackgroundSchool bkg : bkgSchoolList) { // loop over the resources
                int ibkg = bkg.getSpeciesIndex() - nSpecies; // bkg index: [0, nbkg - 1]
                double accessibleBiom = getResourceForcing(ibkg).getBiomass(bkg.getCell());
                // note that here, the multiplication by proportion value is made in the
                // setbiomass method
                bkg.setBiomass(accessibleBiom, iStepSimu);
                bkg.init(); // reset ndead prior predation
            }
        }

        // Update resources biomass
        int offset = this.getNBkgSpecies();
        for (List<Resource> resources : resourcesSet.values()) { // loop over the cells
            for (Resource resource : resources) { // loop over the resources
                int iRsc = resource.getSpeciesIndex() - nSpecies - nBkg; // [0, nrsc - 1]
                double accessibleBiom = getConfiguration().getResourceSpecies(iRsc).getAccessibility(iStepSimu)
                        * getResourceForcing(iRsc + offset).getBiomass(resource.getCell());
                resource.setBiomass(accessibleBiom);
            }
        }

        int[] ncellBatch = dispatchCells();
        int nbatch = ncellBatch.length;
        for (int idt = 0; idt < subdt; idt++) {
            if (fishingMortalityEnabled && (!fisheryEnabled)) {
                fishingMortality.assessFishableBiomass();
            }
            CountDownLatch doneSignal = new CountDownLatch(nbatch);
            int iStart = 0, iEnd = 0;
            for (int ibatch = 0; ibatch < nbatch; ibatch++) {
                iEnd += ncellBatch[ibatch];
                new Thread(new MortalityWorker(iStart, iEnd, doneSignal)).start();
                iStart += ncellBatch[ibatch];
            }
            try {
                doneSignal.await();
            } catch (InterruptedException ex) {
                error("Multithread mortality process terminated unexpectedly.", ex);
            }
        }

        // Update starvation mortality rate and trophic level
        for (School school : getSchoolSet().getSchools()) {
            // Calculate starvation mortality rate that will be apply at next time step
            if (!getConfiguration().isBioenEnabled()) {
                school.setStarvationRate(starvationMortality.getRate(school));
            }
            // Update trophic level
            if (school.getPreyedBiomass() > 0) {
                Collection<Prey> preys = school.getPreys();
                if (!preys.isEmpty()) {
                    double trophicLevel = 0.d;
                    for (Prey prey : preys) {
                        trophicLevel += prey.getTrophicLevel() * prey.getBiomass() / school.getPreyedBiomass();
                    }
                    trophicLevel += 1;
                    school.setTrophicLevel((float) trophicLevel);
                }
            }
        }

        // Apply Zout mortality on schools out of the simulated domain
        for (School school : getSchoolSet().getOutSchools()) {
            double nDead = school.getInstantaneousAbundance() * (1 - Math.exp(-outsideMortality.getRate(school)));
            if (nDead > 0.d) {
                school.setNdead(MortalityCause.OUT, nDead);
            }
        }
    }

    /**
     * Stochastic mortality algorithm > It is assumed that every cause compete with
     * each other. > Stochasticity and competition within predation process. >
     * Asynchronous updating of school biomass (it means biomass are updated on the
     * fly).
     */
    private void computeMortality(int subdt, Cell cell) throws Exception {

        // Declare variable which may not be used.
        Integer[][] seqFishery = null;

        List<School> schools = getSchoolSet().getSchools(cell);
        if (null == schools) {
            return;
        }
        int ns = schools.size();

        // Create the list of preys by gathering the schools and the resource groups
        List<IAggregation> preys = new ArrayList<>();

        // add focal schools to prey
        preys.addAll(schools);

        schools.stream().filter((prey) -> (prey.isEgg())).forEachOrdered((prey) -> {
            prey.releaseEgg(subdt);
        }); // Release some eggs for current subdt (initial abundance / subdt)

        // add resource swarms to preys
        preys.addAll(getResources(cell));

        // Recover the list of background schools for the current cell
        List<BackgroundSchool> bkgSchool = this.getBackgroundSchool(cell);
        int nBkg = bkgSchool.size();

        // barrier.n: adding background species to the list of possible preys.
        preys.addAll(bkgSchool);

        // preys contains focal species + resources + bkg species
        // Arrays for loop over schools are initialised with nfocal + nbackgroud
        Integer[] seqPred = new Integer[ns + nBkg];
        for (int i = 0; i < ns + nBkg; i++) {
            seqPred[i] = i;
        }

        Integer[] seqFish = Arrays.copyOf(seqPred, ns + nBkg);
        Integer[] seqNat = Arrays.copyOf(seqPred, ns + nBkg);
        Integer[] seqStarv = Arrays.copyOf(seqPred, ns + nBkg);
        Integer[] seqFor = Arrays.copyOf(seqPred, ns + nBkg);

        // init a list of mortality causes, containing all the original mortality causes
        List<MortalityCause> causes = new ArrayList<>();
        causes.addAll(Arrays.asList(MortalityCause.values()));
        causes.remove(MortalityCause.DISCARDS);
        causes.remove(MortalityCause.AGING);

        // add all the fisheries in the cause list
        if (fishingMortalityEnabled && fisheryEnabled) {
            // every fishery accounts as an independant fishing mortality source
            // note that we start at 1 since the addAll already include one fishing
            // mortality source
            for (int i = 1; i < nfishery; i++) {
                causes.add(MortalityCause.FISHING);
            }
        }

        MortalityCause[] mortalityCauses = causes.toArray(new MortalityCause[causes.size()]);
        
<<<<<<< HEAD
        int iStep = this.getSimulation().getIndexTimeSimu();
        int iStepPrevious = iStep - 1;
        
        if (fishingMortalityEnabled && fisheryEnabled) {
            
            if (initCatchDiscards || (this.fisheryCatchability.getMatrixIndex(iStep) != this.fisheryCatchability
                    .getMatrixIndex(iStepPrevious))) {
                Matrix catchability = this.fisheryCatchability.getMatrix();
                for (FishingGear gear : this.fisheriesMortality) {
                    gear.setCatchability(catchability);
                }
            }

            if (initCatchDiscards || (this.fisheryDiscards.getMatrixIndex(iStep) != this.fisheryDiscards
                    .getMatrixIndex(iStepPrevious))) {
                Matrix discards = this.fisheryDiscards.getMatrix();
                for (FishingGear gear : this.fisheriesMortality) {
                    gear.setDiscards(discards);
                }
=======
        int year = this.getSimulation().getYear();
        int season = this.getSimulation().getIndexTimeYear();

        if (fishingMortalityEnabled && fisheryEnabled) {
            Matrix catchability = this.fisheryCatchability.getMatrix(year, season);
            for (FishingGear gear : this.fisheriesMortality) {
                gear.setCatchability(catchability);
            }

            Matrix discards = this.fisheryDiscards.getMatrix(year, season);
            for (FishingGear gear : this.fisheriesMortality) {
                gear.setDiscards(discards);
>>>>>>> e55bb8bd
            }
            
            initCatchDiscards = false;
            

            // distinct random fishery sequences for every school
            Integer[] singleSeqFishery = new Integer[nfishery];
            for (int i = 0; i < nfishery; i++) {
                singleSeqFishery[i] = i;
            }

            // dimension [spec+bkg][seqFishery]
            // order, for each fished school, of the fishery attacks
            seqFishery = new Integer[ns + nBkg][];
            for (int i = 0; i < ns + nBkg; i++) {
                seqFishery[i] = Arrays.copyOf(singleSeqFishery, nfishery);
                shuffleArray(seqFishery[i]);
            }
        }

        int[] indexFishery = new int[ns + nBkg];

        // Initialisation of list of predators, which contains both
        // background species and focal species.
        // pred contains focal + bkg species
        ArrayList<AbstractSchool> listPred = new ArrayList<>();
        listPred.addAll(schools);
        listPred.addAll(bkgSchool);

        shuffleArray(seqPred);
        shuffleArray(seqFish);
        shuffleArray(seqNat);
        shuffleArray(seqStarv);
        shuffleArray(seqFor);

        boolean keepRecord = getSimulation().isPreyRecord();
        for (int i = 0; i < ns + nBkg; i++) { // loop over all the school (focal and bkg) as predators.
            shuffleArray(mortalityCauses);
            for (MortalityCause cause : mortalityCauses) { // random loop over all the mortality causes. OUT and DISCARDS are not used here.
                School school;
                double nDead = 0;
                switch (cause) {

                // barrier.n: adding the
                case FORAGING:
                    if ((seqFor[i] >= ns) || (!getConfiguration().isBioenEnabled())) {
                        // oxidative mortality for bion module and focal species only
                        break;
                    }
                    school = schools.get(seqFor[i]);
                    // oxidative mortality rate at current sub time step
                    double Mo = foragingMortality.getRate(school) / subdt;
                    if (school.getAgeDt() >= school.getFirstFeedingAgeDt()) {
                        nDead = school.getInstantaneousAbundance() * (1.d - Math.exp(-Mo));
                        school.incrementNdead(MortalityCause.FORAGING, nDead);
                    }
                    break;
                case PREDATION:
                    // Predation mortality
                    IAggregation predator = listPred.get(seqPred[i]); // recover one predator (background or focal
                                                                      // species)
                    // compute predation from predator to all the possible preys
                    // preyUpon is the total biomass easten by predator
                    double[] preyUpon = predationMortality.computePredation(predator, preys,
                            predator.getAccessibility(), subdt);
                    for (int ipr = 0; ipr < preys.size(); ipr++) {
                        if (preyUpon[ipr] > 0) {
                            // Loop over all the preys. If they are eaten by the predator,
                            // the biomass of the prey is updted
                            IAggregation prey = preys.get(ipr);
                            nDead = prey.biom2abd(preyUpon[ipr]); // total biomass that has been eaten
                            prey.incrementNdead(MortalityCause.PREDATION, nDead);
                            predator.preyedUpon(prey.getSpeciesIndex(), prey.getFileSpeciesIndex(),
                                    prey.getTrophicLevel(), prey.getAge(), prey.getLength(), preyUpon[ipr], keepRecord);
                        }
                    }
                    break;
                case STARVATION:

                    if (seqStarv[i] >= ns) {
                        break; // if background school, nothing is done
                    }

                    school = schools.get(seqStarv[i]);
                    nDead = 0.d;
                    if (!this.getConfiguration().isBioenEnabled()) {
                        // Starvation mortality when no use of bioen module.
                        double M = school.getStarvationRate() / subdt;
                        nDead = school.getInstantaneousAbundance() * (1.d - Math.exp(-M));
                    } else {
                        // computation of the starvation mortality
                        // which is updated directly from the BioenMortality class.
                        // computes starv.mortality only for species greater than 0 years old
                        nDead = bioenStarvationMortality.computeStarvation(school, subdt);
                    }
                    if (nDead > 0.d) {
                        school.incrementNdead(MortalityCause.STARVATION, nDead);
                    }

                    break;
                case ADDITIONAL:
                    if (seqNat[i] >= ns) {
                        break; // if background school, nothing is done
                    }
                    // Additional mortality
                    school = schools.get(seqNat[i]);
                    // Egg mortality is handled separately and beforehand,
                    // assuming that the egg loss is not available to predation
                    // and thus these mortality causes should not compete
                    if (school.getAgeDt() > 0) {
                        double D = additionalMortality.getRate(school) / subdt;
                        nDead = school.getInstantaneousAbundance() * (1.d - Math.exp(-D));
                        school.incrementNdead(MortalityCause.ADDITIONAL, nDead);
                    }
                    break;
                case FISHING:
                    if(!fishingMortalityEnabled) { 
                        break;
                    }
                    // Osmose 4 fishery mortality
                    if (fisheryEnabled) {
                        
                        // get the school that corresponds to this new index
                        AbstractSchool fishedSchool = listPred.get(seqFish[i]);

                        // determine the index of the fishery to read.
                        // at first call, indexFishery[i] is always 0.
                        // it means that the first column of the seqFishery must be read
                        // here, we work on i instead of seqFish[i], since it does not matter much
                        int iFishery = seqFishery[i][indexFishery[i]];
                        indexFishery[i]++;
                        
                        double F = fisheriesMortality[iFishery].getRate(fishedSchool) / subdt;
                        
                        if(F == 0) {
                            continue;
                        }
                        
                        nDead = fishedSchool.getInstantaneousAbundance() * (1.d - Math.exp(-F));

                        // Percentage values of discarded fish. The remaining go to fishery.
                        double discardRate = fisheriesMortality[iFishery].getDiscardRate(fishedSchool);
                        double nFished = (1 - discardRate) * nDead;
                        double nDiscared = discardRate * nDead;

                        fishedSchool.fishedBy(iFishery, fishedSchool.abd2biom(nFished));
                        fishedSchool.discardedBy(iFishery, fishedSchool.abd2biom(nDiscared));

                        fishedSchool.incrementNdead(MortalityCause.FISHING, nFished);
                        fishedSchool.incrementNdead(MortalityCause.DISCARDS, nDiscared);

                        // make sure a different fishery is called every time
                        // it is just a trick since we do not have case FISHERY1,
                        // case FISHERY2, etc. like the other mortality sources.
       
                    } else {

                        // Possibility to fish background species?????
                        if (seqFish[i] >= ns) {
                            break;
                        }

                        // recovers the current school
                        school = schools.get(seqFish[i]);

                        // Osmose 3 fishing Mortality
                        switch (fishingMortality.getType(school.getSpeciesIndex())) {
                        case RATE:
                            double F = fishingMortality.getRate(school) / subdt;
                            nDead = school.getInstantaneousAbundance() * (1.d - Math.exp(-F));
                            break;
                        case CATCHES:
                            nDead = school.biom2abd(fishingMortality.getCatches(school) / subdt);
                            break;
                        }

                        school.incrementNdead(MortalityCause.FISHING, nDead);

                    }
                    break;
                default:
                    break;
                } // end of switch (cause
            } // end of mort cause loop
        } // end of school loop species loop
    } // end of function

    private List<Resource> getResources(Cell cell) {
        if (!resourcesSet.containsKey(cell.getIndex())) {
            List<Resource> resources = new ArrayList<>();
            for (int cpt = 0; cpt < getNRscSpecies(); cpt++) {
                resources.add(new Resource(getConfiguration().getResourceSpecies(cpt), cell));
            }
            resourcesSet.put(cell.getIndex(), resources);
        }
        return resourcesSet.get(cell.getIndex());
    }

    /**
     * Shuffles an input array.
     *
     * @param <T> type of array
     * @param a   input array
     */
    public static <T> void shuffleArray(T[] a) {
        // Shuffle array
        for (int i = a.length; i > 1; i--) {
            T tmp = a[i - 1];
            int j = random.nextInt(i);
            a[i - 1] = a[j];
            a[j] = tmp;
        }
    }

    /**
     * Split the ocean cells in batches that will run on concurrent threads.
     * Distribute them evenly considering number of schools per batches of ocean
     * cells.
     *
     * @return integer array, the number of ocean cells for every batch
     */
    private int[] dispatchCells() {

        // number of school in a batch
        int nschoolBatch = 0;
        // number of procs available for multithreading
        int ncpu = Math.max(1, getConfiguration().getNCpu() / getConfiguration().getNSimulation());
        // number of schools to be handled by each proc
        int nschoolPerCPU = getSchoolSet().getSchools().size() / ncpu;
        // array of number of cells in every batch
        int[] ncellBatch = new int[ncpu];
        // index of current batch [0, ncpu - 1]
        int ibatch = 0;
        for (Cell cell : getGrid().getOceanCells()) {
            // number of schools in current cell
            List<School> schools = getSchoolSet().getSchools(cell);
            int nschoolCell = (null == schools) ? 0 : schools.size();
            // check whether the batch reaches expected number of schools
            if (nschoolBatch + nschoolCell > nschoolPerCPU) {
                // current batch reached expected number of schools
                // check whether the batch with or without current cell is
                // closer to average number of schools per CPU
                if (nschoolBatch + nschoolCell - nschoolPerCPU > nschoolPerCPU - nschoolBatch) {
                    // batch without current cell is closer to nschoolPerCPU, so
                    // schools of current cell go to next batch.
                    // current cell counts as 1st cell of next batch
                    ncellBatch[Math.min(ibatch + 1, ncpu - 1)] += 1;
                    // schools of current cell go to next batch
                    nschoolBatch = nschoolCell;
                } else {
                    // current cell is attached to current batch
                    // set final number of ocean cells in current batch
                    ncellBatch[ibatch] += 1;
                    nschoolBatch = 0;
                }
                // increment batch index
                ibatch = Math.min(ibatch + 1, ncpu - 1);
            } else {
                // current batch not full yet
                // increment number of schools in current batch
                nschoolBatch += nschoolCell;
                ncellBatch[ibatch] += 1;
            }
        }

        return ncellBatch;
    }

    /**
     * Implementation of the Fork/Join algorithm for splitting the set of cells in
     * several subsets.
     */
    private class MortalityWorker implements Runnable {

        private final int iStart, iEnd;
        /**
         * The {@link java.util.concurrent.CountDownLatch} that will wait for this
         * {@link Simulation} to complete before decrementing the count of the latch.
         */
        private final CountDownLatch doneSignal;

        /**
         * Creates a new {@code ForkStep} that will handle a subset of cells.
         *
         * @param iStart,     index of the first cell of the subset
         * @param iEnd,       index of the last cell of the subset
         * @param doneSignal, the CountDownLatch object
         */
        MortalityWorker(int iStart, int iEnd, CountDownLatch doneSignal) {
            this.iStart = iStart;
            this.iEnd = iEnd;
            this.doneSignal = doneSignal;
        }

        /**
         * Loop over the subset of cells and apply the
         * {@link fr.ird.osmose.process.mortality.StochasticMortalityProcess#computeMortality(int, fr.ird.osmose.Cell)}
         * function.
         */
        @Override
        public void run() {

            try {
                List<Cell> cells = getGrid().getOceanCells();
                for (int iCell = iStart; iCell < iEnd; iCell++) {
                    try {
                        computeMortality(subdt, cells.get(iCell));
                    } catch (Exception ex) {
                        Logger.getLogger(MortalityProcess.class.getName()).log(Level.SEVERE, null, ex);
                    }
                }
            } finally {
                doneSignal.countDown();
            }
        }
    }

    // /**
    // * Recovers the list of background schools for the current cell. If the
    // * current cell does not contain any background school yet, they are added.
    // * This is the same as for the getResources method.
    // *
    // * @param cell
    // * @return
    // */
    // private List<BackgroundSchool> getBackgroundSchool(Cell cell) {
    // if (!bkgSet.containsKey(cell.getFileSpeciesIndex())) {
    // // If the cell does not contain any background school
    // // initialisation of a list of cells.
    // List<BackgroundSchool> output = new ArrayList<>();
    // // Loop over all the background species
    // for (int iBkg = 0; iBkg < getConfiguration().getNBkgSpecies(); iBkg++) {
    // BackgroundSpecies bkgSpec = getConfiguration().getBkgSpecies(iBkg);
    // // Loop over all the classes of the background species.
    // for (int iClass = 0; iClass < bkgSpec.getTimeSeries().getNClass(); iClass++)
    // {
    // // Init a background school of species bkgSpec and of class iClass
    // BackgroundSchool BkgSchTmp = new BackgroundSchool(bkgSpec, iClass);
    // // Move the bkg school to cell (set x and y)
    // BkgSchTmp.moveToCell(cell);
    // // add to output
    // output.add(BkgSchTmp);
    // } // end of iClass loop
    // } // end of bkg loop
    // // add the list to the hash map
    // bkgSet.put(cell.getFileSpeciesIndex(), output);
    // } // end of contains test
    // return bkgSet.get(cell.getFileSpeciesIndex());
    // } // end of function
    /**
     * Recovers the list of background schools for the current cell. If the current
     * cell does not contain any background school yet, they are added. This is the
     * same as for the getResources method.
     *
     * @param cell
     * @return
     */
    private List<BackgroundSchool> getBackgroundSchool(Cell cell) {
        return this.getBkgSchoolSet().getBackgroundSchool(cell);
    }
}<|MERGE_RESOLUTION|>--- conflicted
+++ resolved
@@ -266,7 +266,10 @@
         
         // Init the accessibility matrix
         // done at the beginning of time-step
-        predationMortality.setMatrix();
+        int year = getSimulation().getYear();
+        int season = getSimulation().getIndexTimeYear();
+        predationMortality.setMatrix(year, season);
+        
         
         // Assess accessibility for this time step
         for (Cell cell : getGrid().getOceanCells()) {
@@ -451,15 +454,16 @@
 
         MortalityCause[] mortalityCauses = causes.toArray(new MortalityCause[causes.size()]);
         
-<<<<<<< HEAD
         int iStep = this.getSimulation().getIndexTimeSimu();
         int iStepPrevious = iStep - 1;
+        int year = this.getSimulation().getYear();
+        int season = this.getSimulation().getIndexTimeYear();
         
         if (fishingMortalityEnabled && fisheryEnabled) {
             
             if (initCatchDiscards || (this.fisheryCatchability.getMatrixIndex(iStep) != this.fisheryCatchability
                     .getMatrixIndex(iStepPrevious))) {
-                Matrix catchability = this.fisheryCatchability.getMatrix();
+                Matrix catchability = this.fisheryCatchability.getMatrix(year, season);
                 for (FishingGear gear : this.fisheriesMortality) {
                     gear.setCatchability(catchability);
                 }
@@ -467,24 +471,10 @@
 
             if (initCatchDiscards || (this.fisheryDiscards.getMatrixIndex(iStep) != this.fisheryDiscards
                     .getMatrixIndex(iStepPrevious))) {
-                Matrix discards = this.fisheryDiscards.getMatrix();
+                Matrix discards = this.fisheryDiscards.getMatrix(year, season);
                 for (FishingGear gear : this.fisheriesMortality) {
                     gear.setDiscards(discards);
                 }
-=======
-        int year = this.getSimulation().getYear();
-        int season = this.getSimulation().getIndexTimeYear();
-
-        if (fishingMortalityEnabled && fisheryEnabled) {
-            Matrix catchability = this.fisheryCatchability.getMatrix(year, season);
-            for (FishingGear gear : this.fisheriesMortality) {
-                gear.setCatchability(catchability);
-            }
-
-            Matrix discards = this.fisheryDiscards.getMatrix(year, season);
-            for (FishingGear gear : this.fisheriesMortality) {
-                gear.setDiscards(discards);
->>>>>>> e55bb8bd
             }
             
             initCatchDiscards = false;
