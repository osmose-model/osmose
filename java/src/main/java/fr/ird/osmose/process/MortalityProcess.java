--- conflicted
+++ resolved
@@ -930,11 +930,7 @@
 
     private void initFishingGear() {
 
-<<<<<<< HEAD
         this.nfishery = getConfiguration().getNFishery();
-=======
-        int nfishery = getConfiguration().getNFishery();
->>>>>>> 15cedc30
 
         fisheriesMortality = new FishingGear[nfishery];
 
