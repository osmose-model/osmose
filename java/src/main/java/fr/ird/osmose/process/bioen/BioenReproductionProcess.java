/*
 *
 * OSMOSE (Object-oriented Simulator of Marine Ecosystems)
 * http://www.osmose-model.org
 *
 * Copyright (C) IRD (Institut de Recherche pour le Développement) 2009-2020
 *
 * Osmose is a computer program whose purpose is to simulate fish
 * populations and their interactions with their biotic and abiotic environment.
 * OSMOSE is a spatial, multispecies and individual-based model which assumes
 * size-based opportunistic predation based on spatio-temporal co-occurrence
 * and size adequacy between a predator and its prey. It represents fish
 * individuals grouped into schools, which are characterized by their size,
 * weight, age, taxonomy and geographical location, and which undergo major
 * processes of fish life cycle (growth, explicit predation, additional and
 * starvation mortalities, reproduction and migration) and fishing mortalities
 * (Shin and Cury 2001, 2004).
 *
 * Contributor(s):
 * Yunne SHIN (yunne.shin@ird.fr),
 * Morgane TRAVERS (morgane.travers@ifremer.fr)
 * Ricardo OLIVEROS RAMOS (ricardo.oliveros@gmail.com)
 * Philippe VERLEY (philippe.verley@ird.fr)
 * Laure VELEZ (laure.velez@ird.fr)
 * Nicolas Barrier (nicolas.barrier@ird.fr)
 *
 * This program is free software: you can redistribute it and/or modify
 * it under the terms of the GNU General Public License as published by
 * the Free Software Foundation (version 3 of the License). Full description
 * is provided on the LICENSE file.
 *
 * This program is distributed in the hope that it will be useful,
 * but WITHOUT ANY WARRANTY; without even the implied warranty of
 * MERCHANTABILITY or FITNESS FOR A PARTICULAR PURPOSE.  See the
 * GNU General Public License for more details.
 *
 * You should have received a copy of the GNU General Public License
 * along with this program.  If not, see <https://www.gnu.org/licenses/>.
 *
 */

package fr.ird.osmose.process.bioen;

import fr.ird.osmose.process.*;
import fr.ird.osmose.School;
import fr.ird.osmose.Species;
import java.util.List;

/**
 * This class controls the reproduction process in the simulated domain. The
 * user defines the spawning season (a CSV file per Species) either annual or
 * interannual, the percentage of female in the population (sex ratio) and the
 * number of eggs per gramme of mature female (beta) for every species. Osmose
 * estimates the spawning stock biomass (SSB) and calculates the number of eggs
 * to be released in the system at every time steps.<br />
 * During the spin-up of the simulation (duration of spin-up either set by the
 * user or set by default to the lifespan of the longest-lived species) Osmose
 * prevents species collapse by artificially setting the SSB to a predefined
 * level (user defined, this parameter could/should be calibrated) in order to
 * guarantee egg release.
 */
public class BioenReproductionProcess extends ReproductionProcess {

    private WeightedRandomDraft<School> weight_rand;

    /** Time step when genotype transmission should be activated */
    private int dateGenoTransmission;

    public BioenReproductionProcess(int rank) {
        super(rank);
        weight_rand = new WeightedRandomDraft<>(rank);
    }

    @Override
    public void init() {
        super.init();
        if (this.getConfiguration().isGeneticEnabled()) {
            dateGenoTransmission = (int) getConfiguration().getDouble("population.genotype.transmission.year.start")
                    * getConfiguration().getNStepYear();
            if (dateGenoTransmission < this.getYearSeading()) {
                error("The 'population.genotype.transmission.year.start' parameter must be greater/equal than the 'population.seeding.year.max' one",
                        new Exception());
            }
        }
        weight_rand.init();
    }

    @Override
    public void run() {

        int nSpecies = this.getNSpecies();

        // spawning stock biomass per species for seeding period
        double[] SSB = new double[nSpecies];

        // loop over all the schools to compute
        for (School school : getSchoolSet().getSchools()) {

            int i = school.getSpeciesIndex();
            if (school.isMature()) {
               SSB[i] += school.getInstantaneousBiomass();
            }
            // increment age
            school.incrementAge();

        }

        // loop over the species to lay cohort at age class 0
        for (int cpt = 0; cpt < this.getNSpecies(); cpt++) {

            // Recover the species object and all the schools of the given species
            Species species = getSpecies(cpt);

            List<School> schoolset = getSchoolSet().getSchools(species);

            // reinit the map objects of random generator
            weight_rand.reset();

            // compute nomber of eggs to be released
            double season = getSeason(getSimulation().getIndexTimeSimu(), species);

            if (getSimulation().getIndexTimeSimu() < this.getYearSeading() && SSB[cpt] == 0.) {
                // seeding process for collapsed species
                // if seeding biomass is 0 (no mature indivials, release eggs in the
                // old fashioned way.
                SSB[cpt] = this.getSeedingBiomass(cpt);
                double nEgg = this.getSexRatio(cpt) * this.getBeta(cpt) * season * SSB[cpt] * 1000000;

                // in this case, weight_rand is never used.
                this.create_reproduction_schools(cpt, nEgg, false, weight_rand);

            } else {

                double negg_tot = 0.d;

                // if the seeding biomass is not null, loop over sexually mature schools
                for (School school : schoolset) {

                    if (!school.isMature()) {
                        // if school is not mature, no reproduction
                        continue;
                    }

                    // recovers the weight of the gonad that is lost for reproduction.
                    // in this case, the gonad weight times the season variable.
                    float wEgg = school.getGonadWeight() * (float) season;

<<<<<<< HEAD
                    // If number of released eggs is 0, does nothing
                    if(wEgg <= 0) {
=======
                    if(wEgg == 0) {
>>>>>>> c1596cfe
                        continue;
                    }

                    // the wEgg content is removed from the gonad
                    school.incrementGonadWeight(-wEgg);

                    // the number of eggs is equal to the total gonad weight that is gone
                    // divided by the egg weight.
                    // barrier.n: change in conversion from tone to gram
                    // since EggWeight is in g.
                    double nEgg = wEgg * this.getSexRatio(cpt) / species.getEggWeight() * 1000000 * school.getInstantaneousAbundance();
                    negg_tot += nEgg;

                    school.incrementNeggs(nEgg);

                    weight_rand.add(nEgg, school);

                }  // end of loop over the school that belong to species i

                boolean transmitGenotype = (this.getSimulation().getIndexTimeSimu() >= this.dateGenoTransmission) ? true : false;
                this.create_reproduction_schools(cpt, negg_tot, transmitGenotype, weight_rand);

            }  // end of SSB statement

        }  // end of species loop
    }

    private void create_reproduction_schools(int speciesIndex, double nEgg, boolean transmit_genotype, WeightedRandomDraft<School> rand_draft) {
        // nschool increases with time to avoid flooding the simulation with too many schools since the beginning
        //nSchool = Math.min(getConfiguration().getNSchool(i), nSchool * (getSimulation().getIndexTimeSimu() + 1) / (getConfiguration().getNStepYear() * 10));

        // if the number of eggs is 0, nothing is done
        if (nEgg == 0.d) {
            return;
        }

        // lay age class zero
        int nSchool = getConfiguration().getNSchool(speciesIndex);
        Species species = getSpecies(speciesIndex);

        // do nothing, zero school
        if (nEgg < nSchool) {

            School school0 = new School(species, nEgg);
            school0.instance_genotype(this.getRank());
            if (transmit_genotype) {
                School parent_a = rand_draft.next();
                School parent_b = rand_draft.next();
                school0.getGenotype().transmit_genotype(parent_a.getGenotype(), parent_b.getGenotype());
            } else {
                school0.getGenotype().init_genotype();
            }
            getSchoolSet().addReproductionSchool(school0);
        } else if (nEgg >= nSchool) {

            for (int s = 0; s < nSchool; s++) {
                School school0 = new School(species, nEgg / nSchool);
                school0.instance_genotype(this.getRank());
                if (transmit_genotype) {
                    School parent_a = rand_draft.next();
                    School parent_b = rand_draft.next();
                    school0.getGenotype().transmit_genotype(parent_a.getGenotype(), parent_b.getGenotype());
                } else {
                    school0.getGenotype().init_genotype();
                }
                getSchoolSet().addReproductionSchool(school0);
            }

        } // end of test on nEgg
    }  // end of method

}  // end of class<|MERGE_RESOLUTION|>--- conflicted
+++ resolved
@@ -145,12 +145,8 @@
                     // in this case, the gonad weight times the season variable.
                     float wEgg = school.getGonadWeight() * (float) season;
 
-<<<<<<< HEAD
                     // If number of released eggs is 0, does nothing
                     if(wEgg <= 0) {
-=======
-                    if(wEgg == 0) {
->>>>>>> c1596cfe
                         continue;
                     }
 
