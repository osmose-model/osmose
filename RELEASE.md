# OSMOSE Release Notes

## Osmose 4.3.3

### New features

- Adding the output of aging mortality
- Adding a test on the number of iterations for MapDistributions (programs stops if school cannot be moved after 1000 tries)
- New computation of the PhiT values
- **New parameterization of genetics parameters. No more based on arrays but species by species, consistently with the new Osmose versions**
- `species.larva2adults.agethres.sp` parameter renamed into `species.first.feeding.age.sp`
<<<<<<< HEAD
- `fisheries.rate.bySeason.fsh%d` parameter renamed into `fisheries.rate.byperiod.fsh%d`
=======
- Normalisation of season spawning to 1.
>>>>>>> 4f96a17b

### Bug fixes

- Correction of `CatchesByDtByClassFishingMortality` (`fishableBiomass` was not initialized, hence causing malloc errors)
- Correction of the starvation mortality in bioen mode. Starvation applied only if species is older than first feeding age. 

## Osmose 4.3.2

### New features

- Adding new parameter in bioenergetic module (assimilation)
- Use of life-integrated Enet in the computation of reproduction instead of instantaneous Enet, in order to prevent irrealistic growth.
- Automatic testing of R package (build and check) and Java code (Maven build) using GitHub actions
- Adding the possibility to use plankton variables of dims (time, lat, lon) to init mask variable. Masked if variable is NaN or <= 0
- Adding the possibility to use `ByClassTimeSeries` for proportion in background species. 
- Adding an `osmose_calib_demo` function in the R package`
- Adding options to force the model to run an outdated configuration. It avoids running creating a new configuration version for minor releases
- **Remove the use of `grid.java.classname` and force the use of `NcGrid.java` class**
- Adding a species interface (`ISpecies`) to recover some variables that are shared among species (name for instance). 
- Adding of all species (preys + background + focal) in the `DietDistribOutput` file.
- Adding of background species in the `DietOutput` and `PredatorPressure` file.
- Adding of lognormal distribution for fishery selectivity (Ricardo)
- Adding some tools to help converting parameter names to version 4.3.0 (i.e adding `species.type`, replace `plankton.plk` by `species.sp`, etc)
- Replace use of hashmaps (costly) by use of arrays, as done before.


### Bugfix

- Correction of a bug in the init. of accessibility manager when varying over time. The index array was hardcoded to `acc` instead of suffix
- Correction of bugs in the init. and use of some arrays (mixing hashmap and indices). **Has no effect if configurations are setup in the old way (focal ranging from 0 to N)**
- Correction of a bug in the saving of ingestion (egross was saved instead of energy)
- Correction of a bug in the saving of fisheries: mean instead of cumulated sum was saved. Revealed by Ghassen.
- Correction of a bug in the `AbstractDistribOutput` and `DietDistribOutput` (`cpt` increment not initialized in the right place).
- Correction of a bug in the extraction of OutMortality (problem due to hashmap init).
- Correction of a bug in the saving of SpatialOutputs for LTL (problem with indexing)
- Correction of bugs in the reading of resources: problem with file path reconstruction
- Correction of bugs in the reading of resources: bad recovery of the nc indes. Corrected by adding a parameter (ncstep / year). Revealed by Ekin.
- Correction of a bug in the ResourceOutput class. HashMap variables were not initialized + problem of indexing
- Put the `initTimeMapping` method of `ResourceForcing.java` inside the condition. Caused an error if no NetCDF used.
- Correct a bug in the accessibility recovery (mixing preys and predators)
- Set the `compile.on.save` Netbeans parameter to `false`. When `true`, compilation may work even if code is bugged.
- Correct a potential bug in `eliminateTwinAccess` for `AccessibilityManager.java`. Did work only for index ranging from [0, N-1]. Now should work for all indexing


### Misc.

- Correction of ref. config in the R comments.
- Update of README to add vignettes
- Change build name from osmose**-**X.Y.Z.jar to osmose**_**X.Y.Z.jar
- Change of LICENSE (move from CECILL to GPL-3) for future connection with Zenodo + change in License Java headers

## Osmose 4.3.1

### Bugfix

- Correction of a bug in the position of background species. Position was not init. so all the schools were at cell (0, 0)

## Osmose 4.3.0

### New features

- Moving Java compilation to Maven
- New parameterization of fisheries (fishing period, discards, catchability matrix)
- Standardized parameterization of resource and background species forcings (netcdf file containing biomass)
- New parameterization of background and resource species (species.XXX.sp instead of plankton.YYY.plk for instance)
- Removing of iterative mortality processes (no more used)
- Removing of all grid types except NCGrid
- Possibility to read file using regular expressions (in order to use multiple files).
- New parameterization of accessibility matrixes (thres. read from files, no more as parameters).
- All species (focal, background and resource) must have different indexes
- Extensive use of HashMaps in order to allow easy switch of a species from one type to another

# Older versions

## Changes from Osmose 3 Update 1 to Osmose 3 Update 2

This new release is an update of  Osmose 3 and,  as such,  does not  lead to major changes in the parameters. This document  highlights the most  important  changes from Osmose 3 Update 1 to Osmose 3 Update 2, and lists all the changes, additions and deprecations.

The release improves the initialisation of the model in order to avoid oscillation (that may lead to premature species collapse) and make it lighter and faster. It also provides a new parametrisation for managing the input flux of incoming species more accurately. This release automatically updates the configuration file from previous versions (Osmose 3 and Osmose 3 Update 1). Osmose 3 Update 2 also comes will clear guidelines for the calibration procedure (separate document).

You can retrieve Osmose 3 Update 2 and the default configuration either from the Downloads section or from the subversion server (contact us and ask for the login if you whish to use SVN).

Source code https://svn.mpl.ird.fr/osmose/code/branches/stable-3
Configuration https://svn.mpl.ird.fr/osmose/code/branches/config/osm/osm_v3u2
### Release history
This section provides of  brief  history  of  previous Osmose versions.  Source code and default configuration files are all available from the subversion server.

#### Osmose 3 Update 1
This release updates and clarifies the mortality algorithms, hereafter called ITERATIVE and STOCHASTIC algorithms (see section below). Both stochastic and iterative algorithms now guarantee Finput=Foutput (so no need to back calculate fishing mortality from output as we used to do before). Fishing mortality and natural mortality accept any type of time variability (constant, seasonal, interannual, interannual + seasonal). The release introduces the option of parameterizing fishing by input catches (this could be useful if you would like to simulate fishing quotas for example). Effort for unifying the output format has been made (not finished though).

You can retrieve Osmose 3 Update 1 and the default configuration either from the Downloads section or from the subversion server (contact us and ask for the login if you whish to use SVN).

Source code https://svn.mpl.ird.fr/osmose/code/ tags/ov3u1
Configuration https://svn.mpl.ird.fr/osmose/code/branches/config/osm/osm_v3u1
#### Osmose 3
This is the first public release of Osmose 3. It is a stabilized and debugged version of Osmose that has been presented during the Osmose Workshop 2013. It uses the ITERATIVE (previously called Case1) mortality algorithm by default (iterative algorithm presented by Ricardo at the 2013 workshop). Most input parameters can be in the form of time series so that the application works on interannual mode.

You can retrieve Osmose 3 and the default configuration either from the Downloads section or from the subversion server (contact us and ask for the login if you whish to use SVN).

Source code https://svn.mpl.ird.fr/osmose/code/tags/ov3
Configuration https://svn.mpl.ird.fr/osmose/code/branches/config/osm/osm_v3
#### Osmose 2, 2013
This version gathers together all the work done from February 2013 (limit being the email sent for MEECE simulations early February 2013) until mid-year 2013. Both mortality algorithm CASE1 and CASE3 are implemented (what will become ITERATIVE and STOCHASTIC in Osmose 3 Update 1), conversely to ov2_2012. It fixes several bugs from ov2_2012 and improves input formats for fish spatial distribution maps.

You can retrieve Osmose 2, 2013 and the default configuration either from the Downloads section or from the subversion server (contact us and ask for the login if you whish to use SVN).

Source code https://svn.mpl.ird.fr/osmose/code/tags/ov2_2013
Configuration https://svn.mpl.ird.fr/osmose/code/branches/config/osm/osm_v2_2013
#### Osmose 2, 2012
This version gathers together all the work done from mid-2011 (start of Philippe's contract) to beginning of 2013 (limit being the email sent for MEECE simulations early February 2013). It incorporates the new mortality algorithms but only CASE3 (what will become the stochastic mortality algorithm in Osmose 3 Update 1) seems to work properly. As for the input files, it takes the old format (even though the habitat/area file accepts some CSV files). It is a big update from Osmose WS2009, with a lot of bug fixing and the first steps for improving the mortality algorithm, without major changes in the parametrization.

You can retrieve Osmose 2, 2012 and the default configuration either from the Downloads section or from the subversion server (contact us and ask for the login if you whish to use SVN).

Source code https://svn.mpl.ird.fr/osmose/code/tags/ov2_2012
Configuration https://svn.mpl.ird.fr/osmose/code/branches/config/osm/osm_v2_2012
#### Osmose 2, 2009
Osmose 2, workshop May 2009, Cape Town, South Africa. This version gathers all the work done by Morgane, Yunne and collaborators during Morgane PhD (2006-2009). Main additions concern the coupling of Osmose to the
biogeochemical model ROMS-NPZD.

You can retrieve Osmose 2, 2009 and the default configuration either from the Downloads section or from the subversion server (contact us and ask for the login if you whish to use SVN).

Source code https://svn.mpl.ird.fr/osmose/code/tags/ws2009
Configuration https://svn.mpl.ird.fr/osmose/code/branches/config/ben/afs_ws2009
#### Osmose 1
Yunne PhD and early career (refer to Shin and Cury 2001, 2004). Not archived on subversion server.

### Update configuration file

#### From Osmose 2 to Osmose 3

From Osmose 2, 2012 or Osmose 2, 2009, you need to update manually your configuration files to be compatible with Osmose 2, 2013. They are no major changes though.

From Osmose 2, 2013 to Osmose 3, there is a utility that will convert automatically your configuration file to the new Osmose 3 format. Open Osmose 3 Update 1 with Netbeans and expand package fr.ird.osmose.util. Open class ConfigurationConverter.java. There is two variables to set up:

inputFile that provides the path to the Osmose 2, 2013 INPUT.txt
outputPath that provides the path of the directory for the converted Osmose 3 configuration.
Right click on ConfigurationConverter.java from the “Projects” panel and click on “Run File”. The conversion starts and should last one or two seconds.

This converter has been written as a convenience for the developer to upgrade quickly several configurations and was not intended at first to be shared. Even though it should work without any problem for the end user, be aware that it is not a fancy tool and you must double check the new configuration files and look for any inconsistency.

#### From Osmose 3 to current release
Since Osmose 3 Update 1, the configuration manager automatically updates any configuration (no older than Osmose 3) to the current release. The update proceeds incrementally:

detect the version of the configuration (check parameter 'osmose.version', if the parameter does not exist, Osmose assumes this is Osmose 3)
loop and update from one version to the following one until the newest release
Any configuration file that is modified by the update is backed up, for instance osm_param-output.csv is copied as osm_param-out.csv.bakyyyyMMddHHmm (with yyyyMMddHHmm the time of the backup). Every changes is commented in the configuration file and detailed in the log of the simulation.

Please pay careful attention to the log after the update process as it will give valuable information about missing parameters or assumption made by Osmose in order to run the new version.

#### CSV input file separator
Many Osmose parameters are paths to CSV file, for instance:

movement.map0.file
mortality.fishing.rate.byDt.byAge.file.sp#
reproduction.season.file.sp#
In Osmose 3 and Osmose 3 Update 1 these CSV input files had to be semi-colon separated. Since Osmose 3 Update 2, CSV input file separators can be any of the following characters:

equals =
semi-colon ;
coma ,
colon :
tab \t
Osmose will detect the separator automatically and independently for every CSV file. It means that one CSV input file may be coma separated and an other one may be tab-separated, this is perfectly fine since Osmose 3 Update 2.

#### Decimal separator
Osmose is quite flexible in terms of separators for the configuration files (automatically detected among = , ; : \t ), the CSV output files (user-defined by parameter output.csv.separator) and the CSV input files (automatically detected among = , ; : \t ). On the contrary it restricts the decimal separator to dot, and only dot.

Exemple given: 3.14159265 or 1.618

Any other decimal separator (COMA for instance as in French locale) will be misunderstood and will unmistakably lead to errors. One must be careful when editing CSV input files (either parameters or time series) with tools such as spreadsheets that may automatically replace decimal separator depending on the locale settings. Future Osmose release might allow the use of specific locale but for now remember that DOT is the only accepted decimal separator.

Population initialisation
#### Seeding approach
Until Osmose 3 Update 1, the main way of initialising the population consisted in providing target biomass for every species. Osmose would create an age-structured population following an exponential decay by estimating the total annual mortality from the fishing and natural mortality parameters. This initialisation method shows several drawbacks:

it provides a fully structured population though no assumption should be made about this structure. Indeed we want the model to build up this structure given some basic laws at individual level.
it often leaves the system in a highly unstable state and therefore leads to premature and artificial species collapses or explosion in the first year of the simulation.
it slows down the simulation because the initial population contains a big number of schools (it creates nschool for every age class of the species, from eggs to old schools).
We must first acknowledge that there is no ideal solution for initialising Osmose but it should be done buy making as little assumptions as possible, keeping the spin-up time as short as possible and leave the model dynamics as untouched as possible. Keeping this three points in mind, Osmose 3 Update 2 proposes a new "seeding" mechanism for initialising the population. It works the following way: the system starts from a pristine state, with no schools in the domain. For a few years (user-defined) Osmose will spawn some eggs for every species. As soon as the eggs reach sexual maturity, the reproduction process takes over. Osmose stops the seeding, unless the spawning stock
biomass gets depleted. In that case Osmose resumes the seeding by releasing some eggs until there are again mature individuals in the system for carrying on the reproduction process. Osmose completely ceases the seeding when the simulation reaches the maximal number of year for seeding, defined in the configuration file.

By following this approach

it does not make any assumption about the structure of the population
it gives full command to the individual based model for building up the structure of the population
it keeps the model light-weight as the population grows from scratch (the first years are the fastest to run, conversely to the target biomass approach)
it minimizes the amplitude of the population oscillations
it makes the spin-up period shorter
#### Seeding parameters
The new initialisation process is controlled by two parameters, the seeding biomass and the seeding duration.

population.seeding.biomass.sp#
This parameter is the SSB that Osmose guarantees during the initialisation process when there are no mature adults to ensure the reproduction process. The number of eggs to be released in the reproduction process are computed the following way neggs = sex_ratio * alpha * season * SSB with SSB = sum(biomass of mature individuals) or population.seeding.biomass.sp# if sum(biomass of mature individuals) is equal to zero.

As a first estimate population.seeding.biomass.sp# can take the same value as the previous parameter population.initialisation.biomass.sp#. This parameter could be calibrated.

population.seeding.year.max
The number of years for running the seeding process. From year 0 to year seeding max, Osmose will guarantee that some eggs will be release even though there are no mature individuals in the system. From year seeding max to the end of the simulation, the seeding ceases completely. If the parameter does not exist, Osmose will set it by default to the lifespan of the longest lived species of the system.

#### Deprecated parameters
The seeding mechanism replaces the initialisation from biomass. As a consequence the following parameters are deprecated

population.initialisation.biomass.sp#
population.initialisation.method
Indeed we also deleted the initialisation from spectrum as it has never been used since Osmose 2 and therefore the only way to initialise the population is the seeding mechanism. One can still start the simulation from a NetCDF file though. Refer to the next section.

#### Initialisation from NetCDF file
The population can be initialised by providing a NetCDF file that contains a complete description of every single school of the population. This approach may be useful for defining initial condition for an inter-annual run, for instance. Refer to the user manual for details.

population.initialization.file
Be aware that initialisation from NetCDF file and seeding mechanism are independent one from an other and they may interfere if set up inconsistently. If one initialises the simulation from a NetCDF file, then the seeding process should be disabled (by setting seeding biomass or seeding maximal year to zero).

### Migration
Osmose 3 Update 2 redefines how to input incoming flux of biomass in the system. Since Osmose 2 2012, the incoming flux of biomass was defined by a biomass, an incoming age or length and a seasonality file. Since Osmose 3 Update 2, the user provides time series of biomass by size/age class, in CSV files.

#### Incoming flux process
Deprecated parameters
flux.incoming.season.file
flux.incoming.season.file.sp#
flux.incoming.biomass.sp#
flux.incoming.size.sp#
flux.incoming.age.sp#
New parameters
flux.incoming.byDt.byAge.file.sp#
flux.incoming.byDt.bySize.file.sp#
One or the other.

Format of the CSV file

Time step / Age;0;2;3;4
0;0;500;800;0
1;0;500;800;0
2;0;400;700;0
3;0;400;700;0
...
The age classes (year) are automatically scanned by Osmose. In this case there are 4 classes: [0 2[, [2 3[, [3 4[ and [4 lifespan[. Osmose will sets the incoming age at the middle of the interval: 1 year, 2.5 year, 3.5 year, etc. The value of the time step does not matter, Osmose assumes there is one line per time step. The number of time steps in the CSV file must be a multiple of the number of time steps per year. If the time series is shorter than the duration of the simulation, Osmose will loop over it. If the time series is longer than the duration of the simulation, Osmose will ignore the exceeding steps.

In the above example, for the first time step, Osmose will input 500 tonnes of 2.5 year old school and 800 tonnes of 3.5 year school. The incoming biomass should be calibrated. Size classes are handled the same way than age classes.

simulation.nschool.sp#
This parameter takes a slightly different meaning for the incoming flux process. It still controls the number of schools created during the reproduction process (which may occur independently of the incoming flux process, depending on your configuration parameters) but it also controls the number of schools created for each age/size class and time step. The meanings are close enough so as not to worry about the value of this parameter and its order of magnitude depending on whether it controls reproduction, incoming flux or both.

#### Several processes to account for migration
In your simulated domain, some species might not fulfil a complete life cycle inside the domain but are too significant in terms of biomass or impact upon the other species to be ignored by the simulation. Such species will be considered as migrating species in Osmose and several mechanisms co-exists in order to depict a broad range of situation. Careful parametrisation (and combination) of incoming flux process, reproduction process, movement process and lifespan should allow the user to represent any type of migration.

Incoming flux process
Some schools come from outside the simulated domain at a given age/size and time. Osmose does not control where and when these schools have been spawned neither what happened to them in previous stages. This process brings them in. What happens to these schools inside the simulated domain is then up to the movement process and reproduction process.

Temporarily out of the simulated domain
Osmose can relocate some schools outside the simulated domain, at given age and time. What happens outside the simulated domain is not explicitly represented, Osmose applies a user-defined total mortality rate and a species specific growth rate and the reproduction process is disabled. The movement parameters may be such that some schools never come back in the simulated domain. It is not advisable though because such schools would unnecessarily clutter the memory.

Permanent departure
Some species may leave the simulated domain at a given age and never come back. As mentioned in the previous point, this could be achieved in Osmose with the movement process by leaving them permanently out of the simulated domain, but it is not recommended for memory reason. Osmose does not offer yet a specific process to trigger the permanent departure of some schools at a given age/size. The only trick to render this behaviour would be to purposefully shorten the lifespan of the species. It works but it is not satisfactory because it corrupts the meaning of the lifespan parameter.

#### Reproduction process
The process controls which schools can spawn inside the simulated domain.

Reproduction process
Updated ReproductionProcess.java so that the seasonality files can only be provided by species.

Deprecated parameter:

reproduction.season.file
Valid parameter:

reproduction.season.file.sp#

## Changes from Osmose 3 to Osmose 3 Update 1

Osmose 3 update 1, as the name indicates, is an update of Osmose 3 and, as such, does not lead to major changes in the parameters. This document highlights the most important changes from Osmose 3 to Osmose 3 update 1 in terms of features, and lists all the changes of parameters, additions and deprecations.

This release updates and clarifies the mortality algorithms, hereafter called ITERATIVE and STOCHASTIC algorithms (see section below). Both stochastic and iterative algorithms now guarantee Finput=Foutput (so no need to back calculate fishing mortality from output as we used to do before). Fishing mortality and natural mortality accept any type of time variability (constant, seasonal, interannual, interannual + seasonal). The release introduces the option of parameterizing fishing by input catches (this could be useful if you would like to simulate fishing quotas for example). Effort for unifying the output format has been made (not finished though). This new release of Osmose also comes will clear guidelines for the calibration procedure (separate document).

You can retrieve Osmose 3 Update 1 and the default configuration either from the download section or from the subversion server (contact us and ask for the login if you whish to use SVN):

Source code https://svn.mpl.ird.fr/osmose/code/branches/stable-3
Default configuration template https://svn.mpl.ird.fr/osmose/code/branches/config/osm/osm_v3u1

### Update configuration file

The update of an old configuration to Osmose 3 Update 1 must be done by steps, from one version to the next one.

#### Osmose 2 to Osmose 3
From Osmose 2, 2012 or Osmose 2, 2009, you need to update manually your configuration files to be compatible with Osmose 2, 2013. They are no major changes though.
From Osmose 2, 2013 to Osmose 3, there is a utility that will convert automatically your configuration file to the new Osmose 3 format. Open Osmose 3 Update 1 with Netbeans and expand package fr.ird.osmose.util. Open class ConfigurationConverter.java. There is two variables to set up:

inputFile that provides the path to the Osmose 2, 2013 INPUT.txt
outputPath that provides the path of the directory for the converted Osmose 3 configuration.
Right click on ConfigurationConverter.java from the “Projects” panel and click on “Run File”. The conversion starts and should last one or two seconds.

This converter has been written as a convenience for the developer to upgrade quickly several configurations and was not intended at first to be shared. Even though it should work without any problem for the end user, be aware that it is not a fancy tool and you must double check the new configuration files and look for any inconsistency.

### Osmose 3 to Osmose 3 update 1
From Osmose 3 to Osmose 3 update 1, there is unfortunately not yet any automatised updater (on its way though, it will be included in Osmose 3 update 2). Nonetheless a basic Osmose 3 configuration should run out of the box with Osmose 3 update 1 and any missing parameters will be reported in the logs. The main visible changes concern the names of the output parameters but Osmose will mention it in the logs. Moreover this document details all the new available features and changes.

### Mortality algorithm
Most of the work on this update concerns the mortality algorithm. Detailed documentation on the new mortality algorithm will be published soon. In the meantime, here is a brief history of the work on the mortality algorithm for the last 12 months.

#### History
The initial problem we wanted to address is that in Osmose 2, Finput mismatched Foutput, which is very annoying when one is supposed to do batches of scenarii with different Finput. Simulation results could still be reported in function of Foutput, but the problem was the absence of control in the fishing driver in input. We came up with two different solutions to the problem: an iterative approach and a purely stochastic approach. At first we observed that:

The iterative algorithm works consistently with relatively low values of F but does not behave satisfactorily with higher values of F. Looking at it closely we understood that it is because we handle side by side mortality via a rate (fishing mortality rate F) and mortality via biomass removal (predation) so that from a certain threshold value, F is outcompeted by predation pressure.
Stochastic case was not working well at all, high variability in the simulations and calibration failures.
Here are the solutions we implemented to address the problems mentioned above:

For iterative algorithm: added fishing by catches so that both predation and fishing deal with biomasses, which solved the problem. But it disqualified the algorithm when implementing scenarii of Finput.
For stochastic algorithm: added a subdt for ensuring that the random order of the mortality sources within a cell does not bias the mortality outcome. And this was the beginning of series of problems that we've been dealing with in 2014.
As said previously, the idea behind the sub time step is to get rid of the variability due to the random order of the mortality sources. The main problem we faced was that it created trends in the state variables depending on the number of sub time steps. This means the processes at sub time step level were not consistent any more, with the processes expressed at time step level. So we had to update several parts of the code, namely predation, eggs release and LTL forcing, to make sure that the meaning of the processes at sub time step level remains consistent as expressed at time step level.

Here comes the list of the modifications we made in the code in order to achieve consistency of the stochastic algorithm:

starvation: at the end of time step t, we can calculate the starvation mortality rate based on what a school has been eating during time step t. At time step t + 1, the starvation mortality is applied based on the starvation mortality rate estimated at the end of time step t. For sub time step level, we apply starvation mortality rate / subdt
the predation success rate is calculated as the average predation success rate over the sub time steps. We did so after noticing that calculating the predation success rate at the end of the time step (ie eaten B[end of dt]/maxBiomassToPrey[beginning of dt]) would systematically underestimate the predation success (as the maximum biomass to prey upon at sub time step level is calculated from the instantaneous biomass of the predator, we always have maxBiomassToPrey(sub time step) < maxBiomassToPrey(dt) / n_subdt)
the meaning of the plankton accessibility coefficient (estimated by EA) has been clarified. It removes from the system a fraction of the LTL biomass beforehand. accessible_LTL_biomass = accessibility_coefficient * LTL_biomass is what is available at current time step dt for the predators.
the meaning of the larval mortality (estimated by EA) has been clarified. Similarly to the plankton accessibility coefficient, the larval mortality will remove some eggs from the system beforehand. It stands for eggs and larvae mortality before even being available to predation. In concrete terms, the larval mortality is applied before entering the stochastic algorithm. This is meant to represent the high loss of eggs from the system modelled (non fecundation, sinking, exportation from system due to drifting).
eggs are released evenly over the sub time steps (instead of releasing all the eggs at the beginning of the time step, which led to a dramatic increase of the egg mortality due to predation). Every sub time step, the biomass (and the abundance) of the school of eggs is incremented by (spawned_biomass - egg_loss) / n_subdt, egg_loss accounting for the larval mortality.
a LTL group is handled as any other preys. The accessible_LTL_biomass is updated on the fly as it is preyed upon by predators.
#### New parameters
mortality.algorithm = stochastic
mortality.subdt = 10
### Low trophic level
plankton.multiplier.plk0 = 1
Added a parameter 'plankton.multiplier.plk#' for multiplying plankton biomass, in order to run different scenarios of plankton forcing in relation to a reference state (plankton.multiplier.plk0 = 1 by default for the reference state). For instance plankton.multiplier.plk0 = 2 means that Osmose will multiply by two the biomass of the plankton group zero of the LTL dataset.

### Output
#### File format and naming convention
Modifications of the Osmose outputs aim to provide data in a systematic way, always abiding to the same format, so that it can be easily interpreted and analysed by post-processing tools (such as Osmose2R for instance). The name of the Osmose parameters for enabling the outputs tend to follow the pattern:

output.variable(.byAge/bySize/byTL)(.perSpecies).enabled
The byAge/bySize/byTL means that the outut data will be split by age, size or trophic level classes. The perSpecies means that the information is divided into one file per species.

Osmose outputs are provided in CSV files and can have the following formats:

Time serie for all species.
For instance:

output.biomass.enabled 
output.yield.abundance.enabled 
output.size.enabled 
Time series by age, size or trophic level classes, for all species.
For instance:

output.yield.bySize.enabled
output.meanSize.byAge.enabled
output.biomass.byTL.enabled
Time series of trophic interaction by age or size class, per species (one file per species)
output.diet.composition.byAge.enabled
output.diet.pressure.bySize.enabled
Time series of trophic interaction, for all species
For instance

output.diet.pressure.enabled
output.diet.composition.enabled
Mortality files
For instance:

output.mortality.enabled
output.mortality.perSpecies.byAge.enabled
Trophic interactions and mortality rates cannot be satisfactorily written in a CSV file as they are time series of 2D arrays (or more if we include age or size classes). A NetCDF file would suit better the purpose but would make the use of post-processing routines compulsory, which can be a hindrance for the end-user. We have not reached yet a satisfactory answer to the problem and output formats will keep evolving in future releases.

#### CSV separator
output.csv.separator = COMA (or SEMICOLON, EQUALS, TAB, COLON)
Added parameter 'output.csv.separator' that controls the CSV separator in the CSV output files. Coma by default.

#### Restart
output.restart.enabled = true
Added parameter 'output.restart.enabled' to be able to deactivate completely the writing of the NetCDF restart file. True by default.

output.restart.spinup = 0
Sets the number of years before starting to write the restart file (assuming that the record frequency of the restart file is one year for instance). Zero by default.

output.restart.recordFrequency.ndt = 24
Renamed parameter 'simulation.restart.recordFrequency.ndt'. Only use this parameter if you would like Osmose to save more restart files rather than just one at the end of the simulation.

#### Diets
output.diet.composition.enabled
output.diet.composition.byAge.enabled
output.diet.composition.bySize.enabled
output.diet.pressure.enabled
output.diet.pressure.enabled
output.diet.pressure.byAge.enabled
output.diet.pressure.bySize.enabled
Added new outputs PredatorPressureSpeciesOutput.java and DietSpeciesOutput.java that gives information about the predation, either from the prey or predator perspective, per age/size class.

#### Size-based or age-based distributed parameters
output.biomass.bySize.enabled
output.biomass.byAge.enabled
output.abundance.bySize.enabled
output.abundance.byAge.enabled
output.mortality.perSpecies.byAge.enabled
output.mortality.perSpecies.bySize.enabled
output.yieldN.bySize.enabled
output.yield.bySize.enabled
output.yieldN.byAge.enabled
output.yield.byAge.enabled
output.meanSize.byAge.enabled
output.biomass.byTL.enabled
output.meanTL.bySize.enabled
output.meanTL.byAge.enabled
Updated list of size/age based outputs.

### Fishing
Included fishing mortality by catches. All the parameters that do exist for “rate” have the equivalent for “catches”. Example : parameter 'mortality.fishing.rate.sp#' and its equivalent for catches 'mortality.fishing.catches.sp#'

mortality.fishing.type = catches (or rate)
Added parameter 'mortality.fishing.type' either 'catches' or 'rate'. Rate by default.

Possible ways of parametrizing fishing in Osmose (rates and catches):

Fishing mortality by dt, by age class
mortality.fishing.rate.byDt.byAge.file.sp#
or mortality.fishing.catches.byDt.byAge.file.sp#
Fishing mortality by dt, by size class
mortality.fishing.rate.byDt.bySize.file.sp#
or mortality.fishing.catches.byDt.bySize.file.sp#
Annual rates with seasonality file per species
mortality.fishing.rate.byYear.file.sp#
or mortality.fishing.catches.byYear.file.sp#
mortality.fishing.season.distrib.file.sp#
Constant annual rates by species with seasonality file per species
mortality.fishing.rate.sp#
or mortality.fishing.catches.sp#
mortality.fishing.season.distrib.file.sp#
Constant annual rate by species
mortality.fishing.rate.sp#
or mortality.fishing.catches.sp#
Spatial F not taken into account yet.

### Natural mortality
In a similar way to fishing, the parametrization of the natural mortality has been extended to take into account time variability at different levels.

#### Larval mortality
Larval mortality by dt
mortality.natural.larva.rate.byDt.file.sp#
Constant larval mortality
mortality.natural.larva.rate.sp#

#### Natural mortality
Natural mortality rate by dt and by age or size class
mortality.natural.rate.byDt.byAge.file.sp
mortality.natural.rate.byDt.bySize.file.sp
Natural mortality rate by dt
mortality.natural.rate.bytDt.file.sp
Annual natural mortality rate
mortality.natural.rate.sp
### Marine Protected Area
The user can defined as many MPA as he wishes.

mpa.file.mpa0 = maps/mpa0.csv
mpa.start.year.mpa0 = 10
mpa.end.year.mpa0 = 15
An MPA is defined by a map of 0 and 1 and by a time span. Parameters  'mpa.file.mpa#'  'mpa.start.year.mpa#' and 'mpa.end.year.mpa#'

The MPA are handled within the Fishing process. Every time there is a new MPA to be activated or deactivated, Osmose updates the correction factor that will be applied to the fishing mortality rates in order to take into account the uniform redistribution of the fishing effort outside the MPAs.

### Reproduction and incoming flux
Updated ReproductionProcess.java and IncomingFluxProcess.java so that the seasonality files can be provided by species. Parameters 'reproduction.season.file' and 'flux.incoming.season.file' are still valid (and they have priority) but user can also choose to specify instead parameters such as:

reproduction.season.file.sp#
flux.incoming.season.file.sp#

# Release notes of Osmose-R

From now on, Osmose R and Osmose Java are one, so everything is merged in a single release note

## osmose 3.3.3
* Several improvements on methods: print, summary, plot, report.
* Improved documentation: help files, demo scripts, vignettes.
* Bug corrections.

## osmose 0.1.0
* First release to CRAN

## osmose 3.3.3
* Corrections and modifications in order to submit to CRAN.<|MERGE_RESOLUTION|>--- conflicted
+++ resolved
@@ -9,11 +9,9 @@
 - New computation of the PhiT values
 - **New parameterization of genetics parameters. No more based on arrays but species by species, consistently with the new Osmose versions**
 - `species.larva2adults.agethres.sp` parameter renamed into `species.first.feeding.age.sp`
-<<<<<<< HEAD
 - `fisheries.rate.bySeason.fsh%d` parameter renamed into `fisheries.rate.byperiod.fsh%d`
-=======
 - Normalisation of season spawning to 1.
->>>>>>> 4f96a17b
+
 
 ### Bug fixes
 
