--- conflicted
+++ resolved
@@ -25,15 +25,11 @@
 - `fisheries.rate.bySeason.fsh%d` parameter renamed into `fisheries.rate.byperiod.fsh%d`
 - Normalisation of season spawning to 1.
 - Trimming of parameter name in the `Release.findLine` method.
-<<<<<<< HEAD
 - Reduction of computation time for new  fisheries implementation
-- Reduction of computation time for new fisheries implementation
 - Adding the possibility to use a size threshold (``output.cutoff.size.sp#`` parameter)
 - Saving maturity variable in restart when bioenergetic module is used.
 - Removing of the ``simulation.onestep`` feature. For debugging, use debugging tools.
-=======
-- Reduction of computation time for new fisheries implementation.
->>>>>>> 15cedc30
+- Possibility to provide MPAs that occupy only a fraction of a cell.
 
 ### Bug fixes
 
@@ -42,13 +38,9 @@
 - Correction of `CatchesByDtByClassFishingMortality` (`fishableBiomass` was not initialized, hence causing malloc errors)
 - Correction of the starvation mortality in bioen mode. Starvation applied only if species is older than first feeding age.
 - NetCDF output format forced to NetCDF3 instead of NetCDF4 when running in multithread mode (NetCDF4 causes an error and it does not seem possible to do that)
-<<<<<<< HEAD
-- Correction of a bug in the use of cutoff ages. Cutoff were not properly working with `OutputWholeRegion.java` class.
 - Correction of a bug in the reading of genetic restarts. Restart were properly read, but genetic traits were not initialised based on these locus value.
-=======
 - Correction in the outputs for `OutputWholeRegion`. The `cutOff` parameter was not taken into account. This is fixed.
 - Correction of a bug in the reading of the accessibility matrix. If class is provided using `<` without space before and after, the reading of the name was not working. Therefore, wrong values for the accessibility matrix were used.
->>>>>>> 15cedc30
 
 ## Osmose 4.3.2
 
