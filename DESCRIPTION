Package: osmose
Type: Package
Title: Tools for the OSMOSE model
Version: 0.1
Date: 2015-12-19
Authors@R: c(person("Ricardo", "Oliveros-Ramos", email = "ricardo.oliveros@gmail.com", role = c("cre", "aut")), person("Michael", "Hurtado", role = "aut"), person("Laure", "Velez", role = "aut"))
Description: Tools for running, calibrating and analyzing an OSMOSE model
License: GPL-2
<<<<<<< HEAD
Depends:
    stringr,
    R.utils,
    rlist
LazyData: TRUE
RoxygenNote: 5.0.1
=======
Depends: stringr, R.utils, rlist
LazyData: TRUE
RoxygenNote: 6.0.1
>>>>>>> f8dc88f4
<|MERGE_RESOLUTION|>--- conflicted
+++ resolved
@@ -6,15 +6,6 @@
 Authors@R: c(person("Ricardo", "Oliveros-Ramos", email = "ricardo.oliveros@gmail.com", role = c("cre", "aut")), person("Michael", "Hurtado", role = "aut"), person("Laure", "Velez", role = "aut"))
 Description: Tools for running, calibrating and analyzing an OSMOSE model
 License: GPL-2
-<<<<<<< HEAD
-Depends:
-    stringr,
-    R.utils,
-    rlist
-LazyData: TRUE
-RoxygenNote: 5.0.1
-=======
 Depends: stringr, R.utils, rlist
 LazyData: TRUE
 RoxygenNote: 6.0.1
->>>>>>> f8dc88f4
