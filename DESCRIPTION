Package: osmose
Type: Package
Title: Object Oriented Simulator of Marine Ecosystems
<<<<<<< HEAD
Version: 3.3.3
Date: 2020-04-02
=======
Version: 3.3.3.9007
Date: 2020-04-03
>>>>>>> 72ff3596
Authors@R: 
    c(person(given = "Yunne-Jai",
             family = "Shin",
             role = "aut",
             comment = c(ORCID = "0000-0002-7259-9265")),
      person(given = "Travers",
             family = "Morgane",
             role = "aut",
             comment = c(ORCID = "0000-0003-1493-662X")),
      person(given = "Verley",
             family = "Philippe",
             role = "aut",
             comment = c(ORCID = "0000-0002-5686-2764")),
      person(given = "Ricardo",
             family = "Oliveros-Ramos",
             role = "aut",
             comment = c(ORCID = "0000-0002-8069-2101")),
      person(given = "Laure",
             family = "Velez",
             role = "aut"),
      person(given = "Nicolas",
             family = "Barrier",
             role = "cre",
             comment = c(ORCID = "0000-0002-1693-4719"),
             email = "nicolas.barrier@ird.fr"),
      person(given = "Criscely",
             family = "Lujan",
             role = "ctb"),
      person(given = "Michael",
             family = "Hurtado",
             role = "ctb"),
      person(given = "Wencheng",
             family = "Lau-Medrano",
             role = "ctb"))
Description: The multispecies and individual-based model (IBM) 'OSMOSE'
  (Shin and Curry (2001) <doi:10.1016/S0990-7440(01)01106-8> and Shin and Curry 
  (2004) <doi:10.1139/f03-154>) focuses on fish species. This model assumes 
  opportunistic predation based on spatial co-occurrence and size adequacy 
  between a predator and its prey (size-based opportunistic predation). It
  represents fish individuals grouped into schools, which are characterized by 
  their size, weight, age, taxonomy and geographical location (2D model), and 
  which undergo major processes of fish life cycle (growth, explicit predation, 
  natural and starvation mortalities, reproduction and migration) and fishing 
  exploitation. The model needs basic biological parameters that are often 
  available for a wide range of species, and which can be found in 'FishBase' 
  for instance (see <http://www.fishbase.org/search.php>), and fish spatial 
  distribution data. This package provides tools to build and run simulations 
  using the 'OSMOSE' model.
License: CeCILL
Encoding: UTF-8
Depends: 
  R (>= 3.5.0)
Imports: 
  graphics,
  grDevices,
  rlist,
  stats,
  knitr,
  rmarkdown,
  stringr, 
  utils,
  ncdf4,
  mgcv,
  fields
URL: http://www.osmose-model.org/ 
LazyData: FALSE
BugReports: https://github.com/osmose-model/osmose/issues
SystemRequirements: Java (>= 8)
VignetteBuilder: knitr
RoxygenNote: 7.1.0<|MERGE_RESOLUTION|>--- conflicted
+++ resolved
@@ -1,13 +1,8 @@
 Package: osmose
 Type: Package
 Title: Object Oriented Simulator of Marine Ecosystems
-<<<<<<< HEAD
 Version: 3.3.3
-Date: 2020-04-02
-=======
-Version: 3.3.3.9007
 Date: 2020-04-03
->>>>>>> 72ff3596
 Authors@R: 
     c(person(given = "Yunne-Jai",
              family = "Shin",
