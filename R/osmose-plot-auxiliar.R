--- conflicted
+++ resolved
@@ -158,33 +158,20 @@
   
   # Define name of species
   if(is.null(speciesNames)) speciesNames = toupper(colnames(x))
-<<<<<<< HEAD
-  
-  # To keep the plot params as the beginning
-  op = par(no.readonly = TRUE)
-  on.exit(par(op))
-=======
->>>>>>> 3228a8ef
   
   # Define multiplot array if there're more than 1 species
   mfrow = getmfrow(ncol(x))
   if(ncol(x)!=1) {
-<<<<<<< HEAD
-=======
     # To keep the plot params as the beginning
     op = par(no.readonly = TRUE)
     on.exit(par(op))
     # change canvas
->>>>>>> 3228a8ef
     par(oma = c(1,1,1,1), mar = c(3,3,1,1))
     par(mfrow = mfrow)
   }
-  
-<<<<<<< HEAD
-=======
+
   lmin = if(isTRUE(zero)) 0 else 0.75
   
->>>>>>> 3228a8ef
   # Extract args related with line customization
   col = rep(x = if(is.null(col)) "black" else col, length.out = ncol(x))
   lty = rep(x = if(is.null(lty)) "solid" else lty, length.out = ncol(x))
@@ -209,11 +196,7 @@
   for(i in seq_len(ncol(x))) {
     # Extract values for spp i
     xsp = factor*x[, i, ,drop = FALSE]
-<<<<<<< HEAD
-    if(is.null(ylim_fix)) ylim = c(0.75, 1.25)*range(as.numeric(xsp)) else ylim_fix*factor
-=======
     if(is.null(ylim_fix)) ylim = c(lmin, 1.25)*range(as.numeric(xsp)) else ylim_fix*factor
->>>>>>> 3228a8ef
     # Set an empty canvas
     plot.new()
     plot.window(xlim = xlim, ylim = ylim)
