# OSMOSE (Object-oriented Simulator of Marine Ecosystems)
# http://www.osmose-model.org
#
# Copyright (C) IRD (Institut de Recherche pour le Développement) 2009-2020
#
# Osmose is a computer program whose purpose is to simulate fish
# populations and their interactions with their biotic and abiotic environment.
# OSMOSE is a spatial, multispecies and individual-based model which assumes
# size-based opportunistic predation based on spatio-temporal co-occurrence
# and size adequacy between a predator and its prey. It represents fish
# individuals grouped into schools, which are characterized by their size,
# weight, age, taxonomy and geographical location, and which undergo major
# processes of fish life cycle (growth, explicit predation, additional and
# starvation mortalities, reproduction and migration) and fishing mortalities
# (Shin and Cury 2001, 2004).
#
# Contributor(s):
# Yunne SHIN (yunne.shin@ird.fr),
# Morgane TRAVERS (morgane.travers@ifremer.fr)
# Ricardo OLIVEROS RAMOS (ricardo.oliveros@gmail.com)
# Philippe VERLEY (philippe.verley@ird.fr)
# Laure VELEZ (laure.velez@ird.fr)
# Nicolas Barrier (nicolas.barrier@ird.fr)
#
# This program is free software: you can redistribute it and/or modify
# it under the terms of the GNU General Public License as published by
# the Free Software Foundation (version 3 of the License). Full description
# is provided on the LICENSE file.
#
# This program is distributed in the hope that it will be useful,
# but WITHOUT ANY WARRANTY; without even the implied warranty of
# MERCHANTABILITY or FITNESS FOR A PARTICULAR PURPOSE.  See the
# GNU General Public License for more details.
#
# You should have received a copy of the GNU General Public License
# along with this program.  If not, see <https://www.gnu.org/licenses/>.


################################################################## Test on diet matrix
# Parsing input files -----------------------------------------------------


.getVersion = function(version) {
  
  if(length(version) > 1) stop("Only one 'version' value must be provided.")
  
  # Split string by places where there's dots
  version = unlist(strsplit(x = as.character(version), split = "\\."))
  version = suppressWarnings(as.numeric(version))
  
  # Check if version has a valid form
  if(any(is.na(version)) | length(version) > 3 | any(version < 0, na.rm = TRUE)) {
    stop("Version must be of the form X, X.Y or X.Y.Z")
  }
  
  # Complete version with zeros if its length is less than 3
  version = as.integer(c(version, rep(0, 3 - length(version))))
  
  return(version)
}

# Returns +1 if version1 is greater than version2, -1 if version1
# is less than version2, 0 ib both versions are equal.
.compareVersion = function(version1, version2) {
  
  if(is.character(version1)) version1 = .getVersion(version1)
  if(is.character(version2)) version2 = .getVersion(version2)
  
  # Check numbers of version
  output = as.integer(sign(mapply("-", version1, version2)))
  
  # Return -1, 0, +1 if corresponds
  for(i in seq_along(output)) if(output[i] != 0) return(output[i])
  
  return(0)
}

# guess the type of a vector
.guessType = function(x, keep.att = FALSE){
  if(!is.character(x)) return(x)
  
  att = attributes(x)
  x = stringr::str_trim(string = strsplit(x = x, split = ",")[[1]])
  
  if(identical(tolower(x), "null")) return(NULL) 
  
  asNum = suppressWarnings(as.numeric(x))
  isNumeric = !all(is.na(asNum))
  x[x == "na"] = NA
  out = if(isNumeric) asNum else x  
  
  attributes(out) = NULL
  if(keep.att) attributes(out) = att
  
  return(out) 
}

# get a parameter from a name chain
.getPar = function(x, ..., keep.att=FALSE) {
  
  chain = unlist(list(...))
  if(is.list(x)) 
    x = do.call(.getPar, list(x = x[[chain[1]]], chain[-1]))
  
  return(.guessType(x, keep.att = keep.att))
}

# Get species names. It matches the spX regular expression.
.getSpecies = function(x)  {
  x = names(x)
  x = grep(pattern = "^sp[0-9]*$", x = x, value = TRUE)
  
  return(x)
}

.getBoolean = function(x, default = NULL){
  if(is.null(x)) return(default)
  
  if(length(x) > 1) stop("More than one value provided.")
  
  if(is.logical(x)) return(x)
  
  x = tolower(x)
  if(x == "true") return(TRUE)
  if(x == "false") return(FALSE)
  
  stop(sprintf("Invalid input, %s is not boolean.", x))
}

.readInputCsv = function(file, ...){
  sep = .guessSeparator(readLines(file, n = 1))
  out = read.csv(file, sep = sep, ...)
}

.getFileAsVector = function(file){
  if(is.null(file)) return(NULL)
  path = attr(file, which="path")
  if(!is.null(path)) file=file.path(path, file)
  if(!file.exists(file)) stop(sprintf("File %s not found", file))
  out = .readInputCsv(file = file, row.names = 1)
  out = as.numeric(as.matrix(out))
  return(out)
}


# Parsing OSMOSE outputs --------------------------------------------------

# Groups input files for each species.
# **The name of the configuration must not contain any _ or - characters**
.bySpecies = function(files, sep=c("_", "-")) {
  out = NULL
  if(length(files)>0) {
    sp  = sapply(sapply(files, FUN=.strsplit2v, sep[1],
                        USE.NAMES=FALSE)[2,], FUN=.strsplit2v, sep[2],
                 USE.NAMES=FALSE)[2,]
    out = as.list(tapply(files, INDEX=sp, FUN=identity))
  }
  # change names for all species
  return(out)
}

.strsplit2v = function(...) {
  out = matrix(unlist(strsplit(...)), ncol=1)
  names(out) = NULL
  return(out)
}

.getModelName = function(path) {
  strsplit(dir(path=path, pattern="_biomass_")[1],"_")[[1]][1]
}

# Read Osmose CSV files
.readOsmoseCsv = function(file, sep = ",", skip = 1, row.names = 1, 
                          na.strings = c("NA", "NaN"), ...) {
  out = read.csv(file = file, sep = sep, skip = skip, 
                 row.names = row.names, na.strings = na.strings, 
                 check.names = FALSE, ...)
  
  return(out)
}

.readMortalityCsv = function(file, sep = ",", skip = 1, row.names = 1, 
                             na.strings = c("NA", "NaN"), ...) {
  
  x = readLines(file)
  .subSep = function(x) gsub(";", ",", x)
  
  x = lapply(x, .subSep)
  legend = x[[1]]
  headers = x[2:3]
  x = x[-c(1:3)]
  x = paste(x, collapse="\n")
  x = read.csv(text=x, header=FALSE, na.strings=na.strings)
  times = x[,1]
  x = as.matrix(x[, -c(1,17)])
  x = array(as.numeric(x), dim=c(nrow(x), 3, 5))
  rownames(x) = round(times, 2)
  dimnames(x)[[3]] = c("pred", "starv", "other", "fishing", "out")
  
  return(x)
}

.errorReadingOutputs = function(e) {
  warning(e)
  return(invisible(NULL))
}

.warningReadingOutputs = function(type) {
  e = sprintf("File type '%s' is not recognized by 'read_osmose'", type)
  warning(e)
  return(invisible(NULL))
}


.readFilesList = function(files, path, type, varid=NA, ...) {
  output = tryCatch(
    switch(type,
           abundance       =  .read_1D(files=files, path=path, ...),
           biomass         =  .read_1D(files=files, path=path, ...),
           yield           =  .read_1D(files=files, path=path, ...),
           yieldN          =  .read_1D(files=files, path=path, ...),
           meanTL          =  .read_1D(files=files, path=path, ...),
           meanTLCatch     =  .read_1D(files=files, path=path, ...),
           meanSize        =  .read_1D(files=files, path=path, ...),
           meanSizeCatch   =  .read_1D(files=files, path=path, ...),
           biomassPredPreyIni =  .read_1D(files=files, path=path, ...),
           predatorPressure          = .read_2D(files=files, path=path, ...),
           dietMatrix                = .read_2D(files=files, path=path, ...),
           AgeSpectrumSpeciesB       = .read_2D(files=files, path=path, ...),
           AgeSpectrumSpeciesN       = .read_2D(files=files, path=path, ...),
           AgeSpectrumSpeciesYield   = .read_2D(files=files, path=path, ...),
           AgeSpectrumSpeciesYieldN  = .read_2D(files=files, path=path, ...),
           SizeSpectrum              = .read_2D(files=files, path=path, ...),
           SizeSpectrumSpeciesB      = .read_2D(files=files, path=path, ...),
           SizeSpectrumSpeciesN      = .read_2D(files=files, path=path, ...),
           SizeSpectrumSpeciesYield  = .read_2D(files=files, path=path, ...),
           SizeSpectrumSpeciesYieldN = .read_2D(files=files, path=path, ...),
           mortalityRate             = .read_MortStage(files=files, path=path, ...),
           
           # fisheries
           yieldByFishery = .read_osmose_ncdf(files=files, path=path, varid=varid, ...),
           
           #bioen
           sizeMature = .read_1D(files=files, path=path, ...),
           ageMature  = .read_1D(files=files, path=path, ...),
           ingestion = .read_1D(files=files, path=path, ...),
           ingestionTot  = .read_1D(files=files, path=path, ...),
           maintenance = .read_1D(files=files, path=path, ...),
           meanEnet = .read_1D(files=files, path=path, ...),
           sizeInf = .read_1D(files=files, path=path, ...),
           kappa = .read_1D(files=files, path=path, ...),
           AbundAge1 = .read_1D(files=files, path=path, ...),
           meanIngestDistribByAge = .read_2D(files=files, path=path),
           meanIngestDistribBySize = .read_2D(files=files, path=path),
           meanKappaDistribByAge = .read_2D(files=files, path=path),
           meanKappaDistribBySize = .read_2D(files=files, path=path),
           meanEnetDistribByAge = .read_2D(files=files, path=path),
           meanEnetDistribBySize = .read_2D(files=files, path=path),
           meanMaintDistribByAge = .read_2D(files=files, path=path),
           meanMaintDistribBySize = .read_2D(files=files, path=path),
           
           
           
           # osmose 3r1
           #            mortalityRateByAge = .read_MortStagebyAgeorSize(files=files, path=path, ...),
           #            mortalityRateBySize = .read_MortStagebyAgeorSize(files=files, path=path, ...),
           mortalityRateDistribByAge      = .read_2D(files=files, path=path, ...),
           mortalityRateDistribBySize     = .read_2D(files=files, path=path, ...),
           abundanceDistribBySize         = .read_2D(files=files, path=path, ...),
           biomassDistribBySize            = .read_2D(files=files, path=path, ...),
           naturalMortalityDistribBySize  = .read_2D(files=files, path=path, ...),
           naturalMortalityNDistribBySize = .read_2D(files=files, path=path, ...),
           yieldDistribBySize             = .read_2D(files=files, path=path, ...),
           yieldNDistribBySize            = .read_2D(files=files, path=path, ...),
           abundanceDistribByAge          = .read_2D(files=files, path=path, ...),
           biomassDistribByAge            = .read_2D(files=files, path=path, ...),
           meanSizeDistribByAge           = .read_2D(files=files, path=path, ...),
           naturalMortalityDistribByAge   = .read_2D(files=files, path=path, ...),
           naturalMortalityNDistribByAge  = .read_2D(files=files, path=path, ...),
           yieldDistribByAge              = .read_2D(files=files, path=path, ...),
           yieldNDistribByAge             = .read_2D(files=files, path=path, ...),
           biomassDistribByTL             = .read_2D(files=files, path=path, ...),
           #            dietMatrixbyAge                = .read_2D_ByAgeorSize(files=files, path=path, ...),
           #            dietMatrixbySize               = .read_2D_ByAgeorSize(files=files, path=path, ...),
           dietMatrixbyAge                = .read_2D(files=files, path=path, ...),
           dietMatrixbySize               = .read_2D(files=files, path=path, ...),
           meanTLDistribByAge             = .read_2D(files=files, path=path, ...),
           meanTLDistribBySize            = .read_2D(files=files, path=path, ...),
           predatorPressureDistribByAge   = .read_2D(files=files, path=path, ...),
           predatorPressureDistribBySize  = .read_2D(files=files, path=path, ...),
           abundanceDistribByTL            = .read_2D(files=files, path=path, ...),
           
           
           .warningReadingOutputs(type)), 
    error = .errorReadingOutputs)
  
  return(output)
}

# Generic function to read 1D output files (abundance, biomass, etc).
# If no file is found, it returns NULL.
#
# @param files List of input files
# @param path  Data directory
# @param ... Additional arguments of the \code{\link{.readOsmoseCsv}} function.
#
# @return A 3D array (time, species, replicates) or NULL if no file is found.
.read_1D = function(files, path, ...) {
  # TO_DO: change for the unified approach! species as list
  if(length(files)!=0) {
    x = .readOsmoseCsv(file.path(path, files[1]), ...)
    species = names(x)
    times   = rownames(x)
    
    output = array(dim=c(dim(x),length(files)))
    output[,,1] = as.matrix(x)
    if(length(files)>1) {
      for(i in seq_along(files[-1])) {
        x = .readOsmoseCsv(file.path(path, files[i+1]), ...)
        output[,,i+1]= as.matrix(x)
      }
    }
    rownames(output) = times
    colnames(output) = species
  } else {
    output = NULL
  }
  
  return(output)
}

#' Generic function to read 2D output files (dietMatrix, sizeSpectrum, etc).
#' If no file is found, it returns NULL.
#'
#' @param files List of input files
#' @param path  Data directory
#' @param ... Extra arguments passed to the method.
#'
#' @return A 3D array (time, species, replicates) or NULL if no file is found.
.read_2D = function(files, path, ...) {
  
  if(length(files)!=0) {
    
    x = .readOsmoseCsv(file.path(path, files[1]), row.names=NULL, ...)
    
    rows    = unique(x[,1])
    cols    = unique(x[,2])
    slices  = names(x)[-(1:2)]
    
    x = .reshapeOsmoseTable(x)
    
    out = array(dim = c(dim(x), length(files)))
    
    out[, , , 1] = x
    
    if(length(files)>1) {
      for(i in seq_along(files[-1])) {
        x = .readOsmoseCsv(file.path(path, files[i+1]), row.names=NULL, ...)
        x = .reshapeOsmoseTable(x)
        out[, , , i+1]= x
      }
    }
    
    out = aperm(out, c(1,2,4,3))
    
    rownames(out) = rows
    colnames(out) = cols
    
    nsp = dim(out)[4]
    
    output=list()
    
    for(i in seq_len(nsp)) {
      y = out[, , , i, drop=FALSE]
      dnames = dimnames(y)[1:3]
      dim(y) = dim(y)[-length(dim(y))]
      dimnames(y) = dnames
      output[[i]] = drop(y)
    }
    
    names(output) = slices
    
  } else {
    output = NULL
  }
  
  return(output)
}

.read_MortStage = function(files, path, ...) {
  
  if(length(files)!=0) {
    
    x = .readMortalityCsv(file.path(path, files[1]), row.names=NULL, ...)
    
    rows = row.names(x)
    cols = c("pred", "starv", "other", "fishing", "out")
    
    out = array(dim = c(dim(x), length(files)))
    
    out[, , , 1] = x
    
    if(length(files)>1) {
      for(i in seq_along(files[-1])) {
        x = .readMortalityCsv(file.path(path, files[i+1]), row.names=NULL, ...)
        out[, , , i+1]= x
      }
    }
    
    rownames(out) = rows
    dimnames(out)[[3]] = cols
    
    output=list()
    
    # remove the dropping of dimensions
    # warning, the dimension will be ntime, 1, 5, replicate.
    output$eggs      = out[, 1, , ]
    output$juveniles = out[, 2, , ]
    output$adults    = out[, 3, , ]
    
  } else {
    output = NULL
  }
  
  return(output)
}


#' Function to read osmose netcdf files
#'
#' @param files String of name of the file that will be read.
#' @param path String of path of the file that will be read
#' @param ... Extra arguments 
#'
.read_osmose_ncdf = function(files, path, varid, ...) {
  
  if(length(files)!=0) {
    
    nc = nc_open(file.path(path, files[1]))
    x = ncvar_get(nc, varid=varid) # assumes only one variable in the file
    att = ncatt_get(nc, varid, attname="species_names")
    if(att$hasatt) {
      species_names = att$value
      species_names = unlist(strsplit(species_names, split=", "))
    } else species_names = NULL
    
    nc_close(nc)
    
    output = array(dim = c(dim(x), length(files)))
    
    output[, , , 1] = x
    
    if(length(files)>1) {
      for(i in seq_along(files[-1])) {
        nc = nc_open(file.path(path, files[i+1]))
        x = ncvar_get(nc, varid=varid) # assumes only one variable in the file
        nc_close(nc)
        output[, , , i+1]= x
      }
    }
    
  } else {
    output = NULL
  }

  if(!is.null(species_names)) attr(output, which="species_names") = species_names
  
  return(output)
}


.reshapeOsmoseTable = function(x) {
  
  rows    = unique(x[,1])
  cols    = unique(x[,2])
  slices  = names(x)[-(1:2)]
  
  x       = as.matrix(x[,-(1:2)])
  dim(x)  = c(length(cols), length(rows), length(slices))
  x       = aperm(x, c(2,1,3))
  
  dimnames(x) = list(rows, cols, slices)
  
  return(x)
}

.rewriteOutputs = function(path) {
  dir.create(file.path(path, "osmose2R"))
  # not finished
}

.countOnes = function(files, ...) {
  
  out = numeric(length(files))
  
  for(i in seq_along(files)) {
    
    x = read.csv(files[i], header=FALSE, ...)
    out[i] = sum(x>0, na.rm=TRUE)
    
  }
  
  out = c(min=min(out), mean=mean(out), 
          median=median(out), max=max(out))
  return(out)
  
}


.removeZeros = function(object) {
  remove = apply(object, 2, function(x) all(x==0))
  object = object[ , !remove, ]
  return(object)
}


.niceSeq = function(x, zero=FALSE) {
  ncode = floor(log10(x)) + 1 
  out = sprintf(paste0("%0", ncode, "d"), seq_len(x) - zero)
  return(out)
}

# read_osmose old ---------------------------------------------------------

# Read Osmose (version 4 release 0) outputs
#
# @param path Osmose output path
# @param species.names Array of species names. If
# NULL, it is extracted from file.
#
# @return A list of list containing the output functions
#
osmose2R.v4r0 = function (path=NULL, species.names=NULL, conf=NULL, ...) {
  
  # Output data
  outputData = list(biomass = readOsmoseFiles(path = path, type = "biomass"),  
                    abundance = readOsmoseFiles(path = path, type = "abundance"),  
                    mortality = readOsmoseFiles(path = path, type = "mortalityRate", bySpecies = TRUE), 
                    meanTL = readOsmoseFiles(path = path, type = "meanTL"),  
                    meanTLCatch = readOsmoseFiles(path = path, type = "meanTLCatch"), 
                    biomassByTL = readOsmoseFiles(path = path, type = "biomassDistribByTL"),  
                    predatorPressure = readOsmoseFiles(path = path, type = "predatorPressure"),  
                    predPreyIni = readOsmoseFiles(path = path, type = "biomassPredPreyIni"),
                    dietMatrix = readOsmoseFiles(path = path, type = "dietMatrix"),  
                    meanSize = readOsmoseFiles(path = path, type = "meanSize"),  
                    meanSizeCatch = readOsmoseFiles(path = path, type = "meanSizeCatch"),  
                    SizeSpectrum  = readOsmoseFiles(path=path, type="SizeSpectrum")$Abundance,
                    abundanceBySize = readOsmoseFiles(path = path, type = "abundanceDistribBySize"), 
                    biomassBySize = readOsmoseFiles(path = path, type = "biomassDistribBySize"),   
                    meanTLBySize = readOsmoseFiles(path = path, type = "meanTLDistribBySize"),  
                    mortalityBySize = readOsmoseFiles(path = path, type = "mortalityRateDistribBySize", bySpecies = TRUE),  
                    dietMatrixBySize = readOsmoseFiles(path = path, type = "dietMatrixDistribBySize", bySpecies = TRUE),  
                    predatorPressureBySize = readOsmoseFiles(path = path, type = "predatorPressureDistribBySize", bySpecies = TRUE),
                    abundanceByAge = readOsmoseFiles(path = path, type = "abundanceDistribByAge"),  
                    biomassByAge = readOsmoseFiles(path = path, type = "biomassDistribByAge"),  
                    meanSizeByAge = readOsmoseFiles(path = path, type = "meanSizeDistribByAge"), 
                    meanTLByAge = readOsmoseFiles(path = path, type = "meanTLDistribByAge"),  
                    mortalityByAge = readOsmoseFiles(path = path, type = "mortalityRateDistribByAge", bySpecies = TRUE),
                    dietMatrixByAge = readOsmoseFiles(path = path, type = "dietMatrixDistribByAge", bySpecies = TRUE),  
                    predatorPressureByAge = readOsmoseFiles(path = path, type = "predatorPressureDistribByAge", bySpecies = TRUE), 
                    abundanceByTL = readOsmoseFiles(path = path, type = "abundanceDistribByTL"),
                    
                    # Fisheries outputs
                    yieldByFishery = readOsmoseFiles(path = path, type = "yieldByFishery", varid="landings", ext="nc"),
                    yield = readOsmoseFiles(path = path, type = "yield"), 
                    yieldN = readOsmoseFiles(path = path, type = "yieldN"), 
                    yieldBySize = readOsmoseFiles(path = path, type = "yieldDistribBySize"),  
                    yieldNBySize = readOsmoseFiles(path = path, type = "yieldNDistribBySize"),  
                    yieldByAge = readOsmoseFiles(path = path, type = "yieldDistribByAge"),  
                    yieldNByAge = readOsmoseFiles(path = path, type = "yieldNDistribByAge"),  
                    discards = readOsmoseFiles(path = path, type = "yieldByFishery", varid="discards", ext="nc"),
                    
                    # survey outputs
                    surveyBiomass = readOsmoseFiles(path = path, type = "biomass", bySpecies = TRUE),  
                    surveyAbundance = readOsmoseFiles(path = path, type = "abundance", bySpecies = TRUE),  
                    surveyYield = readOsmoseFiles(path = path, type = "yield", bySpecies = TRUE),
                    
                    # bioen variables
                    sizeMature = readOsmoseFiles(path = path, type = "sizeMature"),
                    ageMature = readOsmoseFiles(path = path, type = "ageMature"),
                    ingestion = readOsmoseFiles(path = path, type = "ingestion"),
                    ingestionTot = readOsmoseFiles(path = path, type = "ingestionTot"),
                    maintenance = readOsmoseFiles(path = path, type = "maintenance"),
                    meanEnet = readOsmoseFiles(path=path, type="meanEnet"),
                    sizeInf = readOsmoseFiles(path = path, type = "sizeInf"),
                    kappa = readOsmoseFiles(path = path, type = "kappa"),
                    abundAge1 = readOsmoseFiles(path=path, type="AbundAge1"),
                    ingestByAge = readOsmoseFiles(path=path, type="meanIngestDistribByAge"),
                    ingestBySize = readOsmoseFiles(path=path, type="meanIngestDistribBySize"),
                    kappaByAge = readOsmoseFiles(path=path, type="meanKappaDistribByAge"),
                    kappaBySize = readOsmoseFiles(path=path, type="meanKappaDistribBySize"),
                    enetByAge = readOsmoseFiles(path=path, type="meanEnetDistribByAge"),
                    enetBySize = readOsmoseFiles(path=path, type="meanEnetDistribBySize"),
                    maintenanceByAge = readOsmoseFiles(path=path, type="meanMaintDistribByAge"),
                    maintenanceBySize = readOsmoseFiles(path=path, type="meanMaintDistribBySize")
  )
  
  if(!is.null(outputData$yieldByFishery)) {
    # temporal
    dmn = dimnames(outputData$biomass)
    rf = .getPar(conf, "output.recordfrequency.ndt")
    outputData$yieldByFishery = .reshapeFishery(outputData$yieldByFishery, nm=dmn, rf=rf)
    nm = sprintf("fishery%d", seq_along(outputData$yieldByFishery) - 1)
    if(!is.null(conf)) nm = unlist(.getPar(conf, "fisheries.name"))
    names(outputData$yieldByFishery) = nm
    # end of temporal
  }

  outputData = .add_surveys(x=outputData$surveyBiomass, out=outputData, type="biomass")
  outputData = .add_surveys(x=outputData$surveyAbundance, out=outputData, type="abundance")
  outputData = .add_surveys(x=outputData$surveyYield, out=outputData, type="yield")
  outputData = .add_surveys(x=outputData$yieldByFishery, out=outputData, type="yield")
  
  model = list(version = "4",
               model = .getModelName(path = path),
               simus = dim(outputData$biomass)[3],
               times = as.numeric(row.names(outputData$biomass)),
               T = nrow(outputData$biomass),
               start = as.numeric(row.names(outputData$biomass))[1],
               nsp = ncol(outputData$biomass),
               lspecies = if (!is.null(species.names)) species.names else colnames(outputData$biomass))
  
  output = c(model = list(model), species = list(colnames(outputData$biomass)),
             outputData)
  
  return(output)
}

# Read Osmose (version 3 release 2) outputs
#
# @param path Osmose output path
# @param species.names Array of species names. If
# NULL, it is extracted from file.
#
# @return A list of list containing the output functions
#
osmose2R.v3r2 = function (path=NULL, species.names=NULL) {
  
  # Output data
  outputData = list(biomass = readOsmoseFiles(path = path, type = "biomass"),  
                    abundance = readOsmoseFiles(path = path, type = "abundance"),  
                    yield = readOsmoseFiles(path = path, type = "yield"), 
                    yieldN = readOsmoseFiles(path = path, type = "yieldN"), 
                    mortality = readOsmoseFiles(path = path, type = "mortalityRate", bySpecies = TRUE), 
                    meanTL = readOsmoseFiles(path = path, type = "meanTL"),  
                    meanTLCatch = readOsmoseFiles(path = path, type = "meanTLCatch"), 
                    biomassByTL = readOsmoseFiles(path = path, type = "biomassDistribByTL"),  
                    predatorPressure = readOsmoseFiles(path = path, type = "predatorPressure"),  
                    predPreyIni = readOsmoseFiles(path = path, type = "biomassPredPreyIni"),
                    dietMatrix = readOsmoseFiles(path = path, type = "dietMatrix"),  
                    meanSize = readOsmoseFiles(path = path, type = "meanSize"),  
                    meanSizeCatch = readOsmoseFiles(path = path, type = "meanSizeCatch"),  
                    SizeSpectrum  = readOsmoseFiles(path=path, type="SizeSpectrum")$Abundance,
                    SizeSpectrumN = readOsmoseFiles(path=path, type="SizeSpectrumSpeciesN"),
                    SizeSpectrumB = readOsmoseFiles(path=path, type="SizeSpectrumSpeciesB"),
                    SizeSpectrumC = readOsmoseFiles(path=path, type="SizeSpectrumSpeciesYield"),
                    SizeSpectrumY = readOsmoseFiles(path=path, type="SizeSpectrumSpeciesYieldN"),
                    abundanceBySize = readOsmoseFiles(path = path, type = "abundanceDistribBySize"), 
                    biomassBySize = readOsmoseFiles(path = path, type = "biomassDistribBySize"),   
                    yieldBySize = readOsmoseFiles(path = path, type = "yieldDistribBySize"),  
                    yieldNBySize = readOsmoseFiles(path = path, type = "yieldNDistribBySize"),  
                    meanTLBySize = readOsmoseFiles(path = path, type = "meanTLDistribBySize"),  
                    mortalityBySize = readOsmoseFiles(path = path, type = "mortalityRateDistribBySize", bySpecies = TRUE),  
                    dietMatrixBySize = readOsmoseFiles(path = path, type = "dietMatrixDistribBySize", bySpecies = TRUE),  
                    predatorPressureBySize = readOsmoseFiles(path = path, type = "predatorPressureDistribBySize", bySpecies = TRUE),
                    abundanceByAge = readOsmoseFiles(path = path, type = "abundanceDistribByAge"),  
                    biomassByAge = readOsmoseFiles(path = path, type = "biomassDistribByAge"),  
                    yieldByAge = readOsmoseFiles(path = path, type = "yieldDistribByAge"),  
                    yieldNByAge = readOsmoseFiles(path = path, type = "yieldNDistribByAge"),  
                    meanSizeByAge = readOsmoseFiles(path = path, type = "meanSizeDistribByAge"), 
                    meanTLByAge = readOsmoseFiles(path = path, type = "meanTLDistribByAge"),  
                    mortalityByAge = readOsmoseFiles(path = path, type = "mortalityRateDistribByAge", bySpecies = TRUE),
                    dietMatrixByAge = readOsmoseFiles(path = path, type = "dietMatrixDistribByAge", bySpecies = TRUE),  
                    predatorPressureByAge = readOsmoseFiles(path = path, type = "predatorPressureDistribByAge", bySpecies = TRUE), 
                    abundanceByTL = readOsmoseFiles(path = path, type = "abundanceDistribByTL"),  
                    
                    # bioen variables
                    ageMature = readOsmoseFiles(path = path, type = "AgeMature"),
                    growthPotential = readOsmoseFiles(path = path, type = "growthpot"),
                    ingestion = readOsmoseFiles(path = path, type = "ingestion"),
                    maintenance = readOsmoseFiles(path = path, type = "maint"),
                    sizeInf = readOsmoseFiles(path = path, type = "SizeInf"),
                    sizeMature = readOsmoseFiles(path = path, type = "SizeMature")
                    
  )
  
  model = list(version = "3u2",
               model = .getModelName(path = path),
               simus = dim(outputData$biomass)[3],
               times = as.numeric(row.names(outputData$biomass)),
               T = nrow(outputData$biomass),
               start = as.numeric(row.names(outputData$biomass))[1],
               nsp = ncol(outputData$biomass),
               lspecies = if (!is.null(species.names)) species.names else colnames(outputData$biomass))
  
  output = c(model = list(model), species = list(colnames(outputData$biomass)),
             outputData)
  
  # remove NULL elements fom the list
  cond = sapply(output, is.null)
  output = output[!cond]
  
  return(output)
}


osmose2R.v3r1 = function(path=NULL, species.names=NULL, ...) {
  
  # Output data
  outputData = list(biomass    = readOsmoseFiles(path=path, type="biomass"),
                    abundance  = readOsmoseFiles(path=path, type="abundance"),
                    yield      = readOsmoseFiles(path=path, type="yield"),
                    catch      = readOsmoseFiles(path=path, type="yieldN"),
                    mortality  = readOsmoseFiles(path=path, type="mortalityRate", bySpecies=TRUE),
                    dietMatrix  = readOsmoseFiles(path=path, type="dietMatrix"),
                    meanTL      = readOsmoseFiles(path=path, type="meanTL"),
                    meanTLCatch = readOsmoseFiles(path=path, type="meanTLCatch"),
                    predatorPressure = readOsmoseFiles(path=path, type="predatorPressure"),
                    predPreyIni = readOsmoseFiles(path=path, type="biomassPredPreyIni"),
                    TL   = readOsmoseFiles(path=path, type="TL"),
                    meanSize      = readOsmoseFiles(path=path, type="meanSize"),
                    meanSizeCatch = readOsmoseFiles(path=path, type="meanSizeCatch"),
                    SizeSpectrum  = readOsmoseFiles(path=path, type="SizeSpectrum")$Abundance,
                    SizeSpectrumN = readOsmoseFiles(path=path, type="SizeSpectrumSpeciesN"),
                    SizeSpectrumB = readOsmoseFiles(path=path, type="SizeSpectrumSpeciesB"),
                    SizeSpectrumC = readOsmoseFiles(path=path, type="SizeSpectrumSpeciesYield"),
                    SizeSpectrumY = readOsmoseFiles(path=path, type="SizeSpectrumSpeciesYieldN"),
                    AgeSpectrumN = readOsmoseFiles(path=path, type="AgeSpectrumSpeciesN"),
                    AgeSpectrumB = readOsmoseFiles(path=path, type="AgeSpectrumSpeciesB"),
                    AgeSpectrumC = readOsmoseFiles(path=path, type="AgeSpectrumSpeciesYield"),
                    AgeSpectrumY = readOsmoseFiles(path=path, type="AgeSpectrumSpeciesYieldN"))
  
  model = list(version  = "3u1",
               model    = .getModelName(path=path),
               simus    = dim(outputData$biomass)[3],
               times    = as.numeric(row.names(outputData$biomass)),
               T        = nrow(outputData$biomass),
               start    = as.numeric(row.names(outputData$biomass))[1],
               nsp      = ncol(outputData$biomass),
               lspecies = if(!is.null(species.names)) species.names else colnames(outputData$biomass))
  
  output = c(model = list(model), species = list(colnames(outputData$biomass)), 
             outputData)
  
  return(output)
  
}


osmose2R.v3r0 = function(path=NULL, species.names=NULL, ...) {
  
  # Output data
  outputData = list(biomass    = readOsmoseFiles(path=path, type="biomass"),
                    abundance  = readOsmoseFiles(path=path, type="abundance"),
                    yield      = readOsmoseFiles(path=path, type="yield"),
                    catch      = readOsmoseFiles(path=path, type="yieldN"),
                    mortality  = readOsmoseFiles(path=path, type="mortalityRate", bySpecies=TRUE),
                    meanTL      = readOsmoseFiles(path=path, type="meanTL"),
                    meanTLCatch = readOsmoseFiles(path=path, type="meanTLCatch"),
                    predatorPressure = readOsmoseFiles(path=path, type="predatorPressure"),
                    predPreyIni = readOsmoseFiles(path=path, type="biomassPredPreyIni"),
                    meanSize      = readOsmoseFiles(path=path, type="meanSize"),
                    meanSizeCatch = readOsmoseFiles(path=path, type="meanSizeCatch"),
                    SizeSpectrum  = readOsmoseFiles(path=path, type="SizeSpectrum")$Abundance,
                    SizeSpectrumN = readOsmoseFiles(path=path, type="SizeSpectrumSpeciesN"),
                    SizeSpectrumB = readOsmoseFiles(path=path, type="SizeSpectrumSpeciesB"),
                    SizeSpectrumC = readOsmoseFiles(path=path, type="SizeSpectrumSpeciesYield"),
                    SizeSpectrumY = readOsmoseFiles(path=path, type="SizeSpectrumSpeciesYieldN"),
                    AgeSpectrumN = readOsmoseFiles(path=path, type="AgeSpectrumSpeciesN"),
                    AgeSpectrumB = readOsmoseFiles(path=path, type="AgeSpectrumSpeciesB"),
                    AgeSpectrumC = readOsmoseFiles(path=path, type="AgeSpectrumSpeciesYield"),
                    AgeSpectrumY = readOsmoseFiles(path=path, type="AgeSpectrumSpeciesYieldN"))
  
  model = list(version  = "3.0b",
               model    = .getModelName(path=path),
               simus    = dim(outputData$biomass)[3],
               times    = as.numeric(row.names(outputData$biomass)),
               T        = nrow(outputData$biomass),
               start    = as.numeric(row.names(outputData$biomass))[1],
               nsp      = ncol(outputData$biomass),
               lspecies = if(!is.null(species.names)) species.names else colnames(outputData$biomass))
  
  output = c(model = list(model), species = list(colnames(outputData$biomass)),
             outputData)
  
  return(output)
  
}


#' Reads Osmose configuration files.
#' 
#' @param file Main configuration file
#' @param config Configuration object to which file parameters are appended
#' @param absolute Whether the path is absolute (TRUE) or relative (FALSE)
#' @return A list tree.
readOsmoseConfiguration = function(file, config=NULL, absolute=TRUE) {
  
  L0 = .readOsmoseConfiguration(input=file, absolute=absolute)
  
  if(!is.null(config)) {
    config = .getConfig(config)
    L0 = c(config, L0)
    L0 = L0[!duplicated(names(L0))]
  }
  
  L1 = .createParameterList(L0)
  class(L1) = c("osmose.config", class(L1))
  
  return(L1)
}



#' Reads calibration parameters from an osmose.config list.
#' 
#' The configuration argument must contain a "calibration" entry to work.
#'
#' @param L1 osmose.config object (see \code{\link{readOsmoseConfiguration}})
#'
#' @return A list of parameters to calibrate ("guess", "max", "min", "phase")
configureCalibration = function(L1) {
  
  nameCal  = names(unlist(L1$calibration))
  valueCal = unname(unlist(L1$calibration))
  
  #guess List
  guessList = .createCalibrationList(nameCal, valueCal, "\\.max|\\.min|\\.phase", TRUE)
  
  #max List
  maxList   = .createCalibrationList(nameCal, valueCal, "\\.max", FALSE)
  
  #phase List
  phaseList = .createCalibrationList(nameCal, valueCal, "\\.phase", FALSE)
  
  #min List
  minList   = .createCalibrationList(nameCal, valueCal, "\\.min", FALSE)
  
  L2 = list(guess=guessList, max=maxList, min=minList, phase=phaseList)
  
  return(L2)
  
}

.add_surveys = function(x, out, type) {
  if(is.null(x)) return(out)
<<<<<<< HEAD
  if(length(x) == 0) return(out)
=======
  if(length(x)==0) return(out)
>>>>>>> c122392e
  names(x) = paste(type, names(x), sep=".")
  for(i in seq_along(x)) class(x[[i]]) = c(sprintf("osmose.%s", type), class(x[[i]]))
  out = c(out, x)
  return(out)
}

.reshapeFishery = function(x, nm, rf) {
  
  if(is.null(x)) return(x)

  nm = attr(x, "species_names")
  
  .agg = function(x, rf) {
    ind = rep(seq_len(nrow(x)), each=rf, length.out=nrow(x))
    xy = apply(x, 2:3, FUN=rowsum, group=ind)
    return(xy)
  }
  
  out = lapply(1:dim(x)[1], FUN = function(i, x) x[i,,,], x=x)
  .addRep = function(x) {
    if(length(dim(x))==2) dim(x) = c(dim(x), 1)
    return(x)
  }
  out = lapply(out, FUN=.addRep)
  out = lapply(out, FUN=aperm, perm=c(2,1,3))
  out = lapply(out, FUN=.agg, rf=rf)
  
  # if(!is.null(species_names)) {
  #   for(i in seq_along(out)) dimnames(out[[i]][[2]]) = nm
  # }
  
  return(out)
}<|MERGE_RESOLUTION|>--- conflicted
+++ resolved
@@ -844,11 +844,7 @@
 
 .add_surveys = function(x, out, type) {
   if(is.null(x)) return(out)
-<<<<<<< HEAD
   if(length(x) == 0) return(out)
-=======
-  if(length(x)==0) return(out)
->>>>>>> c122392e
   names(x) = paste(type, names(x), sep=".")
   for(i in seq_along(x)) class(x[[i]]) = c(sprintf("osmose.%s", type), class(x[[i]]))
   out = c(out, x)
