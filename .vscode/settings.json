{
    "java.autobuild.enabled": true,
    "java.configuration.updateBuildConfiguration": "automatic",
    "java.format.settings.url": ".vscode/eclipse-formatter.xml",
    "diffEditor.ignoreTrimWhitespace": true,
    "files.trimTrailingWhitespace": true,
<<<<<<< HEAD
    "esbonio.sphinx.buildDir": "doc/_build",
    "esbonio.sphinx.confDir": "doc",
    "esbonio.server.excludedModules": [
        "os",
    ],
    "plantuml.fileExtensions": ".wsd,.pu,.puml,.plantuml,.iuml,.java",
=======
    "java.jdt.ls.vmargs": "-XX:+UseParallelGC -XX:GCTimeRatio=4 -XX:AdaptiveSizePolicyWeight=90 -Dsun.zip.disableMemoryMapping=true -Xmx2G -Xms100m -Xlog:jni+resolve=off",
>>>>>>> c1596cfe
}<|MERGE_RESOLUTION|>--- conflicted
+++ resolved
@@ -4,14 +4,11 @@
     "java.format.settings.url": ".vscode/eclipse-formatter.xml",
     "diffEditor.ignoreTrimWhitespace": true,
     "files.trimTrailingWhitespace": true,
-<<<<<<< HEAD
     "esbonio.sphinx.buildDir": "doc/_build",
     "esbonio.sphinx.confDir": "doc",
     "esbonio.server.excludedModules": [
         "os",
     ],
     "plantuml.fileExtensions": ".wsd,.pu,.puml,.plantuml,.iuml,.java",
-=======
     "java.jdt.ls.vmargs": "-XX:+UseParallelGC -XX:GCTimeRatio=4 -XX:AdaptiveSizePolicyWeight=90 -Dsun.zip.disableMemoryMapping=true -Xmx2G -Xms100m -Xlog:jni+resolve=off",
->>>>>>> c1596cfe
 }